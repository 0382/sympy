from __future__ import print_function, division

from itertools import product

from sympy.core.sympify import _sympify, sympify
from sympy.core.basic import Basic
from sympy.core.singleton import Singleton, S
from sympy.core.evalf import EvalfMixin
from sympy.core.numbers import Float
from sympy.core.compatibility import iterable, with_metaclass

from sympy.mpmath import mpi, mpf
from sympy.logic.boolalg import And, Or, true, false

from sympy.utilities import default_sort_key
from sympy.dispatch import dispatch


class Set(Basic):
    """
    The base class for any kind of set.

    This is not meant to be used directly as a container of items.
    It does not behave like the builtin set; see FiniteSet for that.

    Real intervals are represented by the Interval class and unions of sets
    by the Union class. The empty set is represented by the EmptySet class
    and available as a singleton as S.EmptySet.
    """
    is_number = False
    is_iterable = False
    is_interval = False

    is_FiniteSet = False
    is_Interval = False
    is_ProductSet = False
    is_Union = False
    is_Intersection = None
    is_EmptySet = None
    is_UniversalSet = None

    def sort_key(self, order=None):
        """
        Give sort_key of infimum (if possible) else sort_key of the set.
        """
        try:
            infimum = self.inf
            if infimum.is_comparable:
                return default_sort_key(infimum, order)
        except (NotImplementedError, ValueError):
            pass
        args = tuple([default_sort_key(a, order) for a in self._sorted_args])
        return self.class_key(), (len(args), args), S.One.class_key(), S.One

    def union(self, other):
        """
        Returns the union of 'self' and 'other'.

        As a shortcut it is possible to use the '+' operator:

        >>> from sympy import Interval, FiniteSet
        >>> Interval(0, 1).union(Interval(2, 3))
        [0, 1] U [2, 3]
        >>> Interval(0, 1) + Interval(2, 3)
        [0, 1] U [2, 3]
        >>> Interval(1, 2, True, True) + FiniteSet(2, 3)
        (1, 2] U {3}

        Similarly it is possible to use the '-' operator for set differences:

        >>> Interval(0, 2) - Interval(0, 1)
        (1, 2]
        >>> Interval(1, 3) - FiniteSet(2)
        [1, 2) U (2, 3]

        """
        return Union(self, other)

    def intersect(self, other):
        """
        Returns the intersection of 'self' and 'other'.

        >>> from sympy import Interval

        >>> Interval(1, 3).intersect(Interval(1, 2))
        [1, 2]

        """
        return Intersection(self, other)

    @property
    def complement(self):
        """
        The complement of 'self'.

        As a shortcut it is possible to use the '~' or '-' operators:

        >>> from sympy import Interval

        >>> Interval(0, 1).complement
        (-oo, 0) U (1, oo)
        >>> ~Interval(0, 1)
        (-oo, 0) U (1, oo)
        >>> -Interval(0, 1)
        (-oo, 0) U (1, oo)

        """
        return self._complement

    @property
    def _complement(self):
        raise NotImplementedError("(%s)._complement" % self)

    @property
    def inf(self):
        """
        The infimum of 'self'

        >>> from sympy import Interval, Union

        >>> Interval(0, 1).inf
        0
        >>> Union(Interval(0, 1), Interval(2, 3)).inf
        0

        """
        return self._inf

    @property
    def _inf(self):
        raise NotImplementedError("(%s)._inf" % self)

    @property
    def sup(self):
        """
        The supremum of 'self'

        >>> from sympy import Interval, Union

        >>> Interval(0, 1).sup
        1
        >>> Union(Interval(0, 1), Interval(2, 3)).sup
        3

        """
        return self._sup

    @property
    def _sup(self):
        raise NotImplementedError("(%s)._sup" % self)

    def contains(self, other):
        """
        Returns True if 'other' is contained in 'self' as an element.

        As a shortcut it is possible to use the 'in' operator:

        >>> from sympy import Interval

        >>> Interval(0, 1).contains(0.5)
        True
        >>> 0.5 in Interval(0, 1)
        True

        """
        c = self._contains(sympify(other, strict=True))
        if c in (true, false):
            # TODO: would we want to return the Basic type here?
            return bool(c)
        return c

    def _contains(self, other):
        raise NotImplementedError("(%s)._contains(%s)" % (self, other))

    def subset(self, other):
        """
        Returns True if 'other' is a subset of 'self'.

        >>> from sympy import Interval

        >>> Interval(0, 1).subset(Interval(0, 0.5))
        True
        >>> Interval(0, 1, left_open=True).subset(Interval(0, 1))
        False

        """
        if isinstance(other, Set):
            return self.intersect(other) == other
        else:
            raise ValueError("Unknown argument '%s'" % other)

    @property
    def measure(self):
        """
        The (Lebesgue) measure of 'self'

        >>> from sympy import Interval, Union

        >>> Interval(0, 1).measure
        1
        >>> Union(Interval(0, 1), Interval(2, 3)).measure
        2

        """
        return self._measure

    @property
    def boundary(self):
        """
        The boundary or frontier of a set

        A point x is on the boundary of a set S if

        1.  x is in the closure of S.
            I.e. Every neighborhood of x contains a point in S.
        2.  x is not in the interior of S.
            I.e. There does not exist an open set centered on x contained
            entirely within S.

        There are the points on the outer rim of S.  If S is open then these
        points need not actually be contained within S.

        For example, the boundary of an interval is its start and end points.
        This is true regardless of whether or not the interval is open.

        >>> from sympy import Interval
        >>> Interval(0, 1).boundary
        {0, 1}

        >>> Interval(0, 1, True, False).boundary
        {0, 1}
        """
        return self._boundary

    @property
    def is_open(self):
        if not Intersection(self, self.boundary):
            return True
        # We can't confidently claim that an intersection exists
        return None

    @property
    def is_closed(self):
        return self.subset(self.boundary)

    @property
    def closure(self):
        return self + self.boundary

    @property
    def interior(self):
        return self - self.boundary

    @property
    def _boundary(self):
        raise NotImplementedError()

    def _eval_imageset(self, f):
        from sympy.sets.fancysets import ImageSet
        return ImageSet(f, self)

    @property
    def _measure(self):
        raise NotImplementedError("(%s)._measure" % self)

    def __add__(self, other):
        return self.union(other)

    def __or__(self, other):
        return self.union(other)

    def __and__(self, other):
        return self.intersect(other)

    def __mul__(self, other):
        return ProductSet(self, other)

    def __pow__(self, exp):
        if not sympify(exp).is_Integer and exp >= 0:
            raise ValueError("%s: Exponent must be a positive Integer" % exp)
        return ProductSet([self]*exp)

    def __sub__(self, other):
        return self.intersect(other.complement)

    def __neg__(self):
        return self.complement

    def __invert__(self):
        return self.complement

    def __contains__(self, other):
        from sympy.assumptions import ask
        symb = self.contains(other)
        result = ask(symb)
        if result is None:
            raise TypeError('contains did not evaluate to a bool: %r' % symb)
        return result

    @property
    def is_real(self):
        return None


class ProductSet(Set):
    """
    Represents a Cartesian Product of Sets.

    Returns a Cartesian product given several sets as either an iterable
    or individual arguments.

    Can use '*' operator on any sets for convenient shorthand.

    Examples
    ========

        >>> from sympy import Interval, FiniteSet, ProductSet

        >>> I = Interval(0, 5); S = FiniteSet(1, 2, 3)
        >>> ProductSet(I, S)
        [0, 5] x {1, 2, 3}

        >>> (2, 2) in ProductSet(I, S)
        True

        >>> Interval(0, 1) * Interval(0, 1) # The unit square
        [0, 1] x [0, 1]

        >>> coin = FiniteSet('H', 'T')
        >>> set(coin**2)
        set([(H, H), (H, T), (T, H), (T, T)])


    Notes
    =====
    - Passes most operations down to the argument sets
    - Flattens Products of ProductSets

    References
    ==========
    http://en.wikipedia.org/wiki/Cartesian_product
    """
    is_ProductSet = True

    def __new__(cls, *sets, **assumptions):
        def flatten(arg):
            if isinstance(arg, Set):
                if arg.is_ProductSet:
                    return sum(map(flatten, arg.args), [])
                else:
                    return [arg]
            elif iterable(arg):
                return sum(map(flatten, arg), [])
            raise TypeError("Input must be Sets or iterables of Sets")
        sets = flatten(list(sets))

        if EmptySet() in sets or len(sets) == 0:
            return EmptySet()

        if len(sets) == 1:
            return sets[0]

        return Basic.__new__(cls, *sets, **assumptions)

    def _contains(self, element):
        """
        'in' operator for ProductSets

        >>> from sympy import Interval

        >>> (2, 3) in Interval(0, 5) * Interval(0, 5)
        True

        >>> (10, 10) in Interval(0, 5) * Interval(0, 5)
        False

        Passes operation on to constituent sets
        """
        try:
            if len(element) != len(self.args):
                return False
        except TypeError:  # maybe element isn't an iterable
            return False
        return And(*[set.contains(item) for set, item in zip(self.sets, element)])

    @property
    def sets(self):
        return self.args

    @property
    def _complement(self):
        # For each set consider it or it's complement
        # We need at least one of the sets to be complemented
        # Consider all 2^n combinations.
        # We can conveniently represent these options easily using a ProductSet
        switch_sets = ProductSet(FiniteSet(s, s.complement) for s in self.sets)
        product_sets = (ProductSet(*set) for set in switch_sets)
        # Union of all combinations but this one
        return Union(p for p in product_sets if p != self)

    @property
    def _boundary(self):
        return Union(ProductSet(b + b.boundary if i != j else b.boundary
                                for j, b in enumerate(self.sets))
                                for i, a in enumerate(self.sets))


    @property
    def is_real(self):
        return all(set.is_real for set in self.sets)

    @property
    def is_iterable(self):
        return all(set.is_iterable for set in self.sets)

    def __iter__(self):
        if self.is_iterable:
            return product(*self.sets)
        else:
            raise TypeError("Not all constituent sets are iterable")

    @property
    def _measure(self):
        measure = 1
        for set in self.sets:
            measure *= set.measure
        return measure


class Interval(Set, EvalfMixin):
    """
    Represents a real interval as a Set.

    Usage:
        Returns an interval with end points "start" and "end".

        For left_open=True (default left_open is False) the interval
        will be open on the left. Similarly, for right_open=True the interval
        will be open on the right.

    Examples
    ========

    >>> from sympy import Symbol, Interval

    >>> Interval(0, 1)
    [0, 1]
    >>> Interval(0, 1, False, True)
    [0, 1)

    >>> a = Symbol('a', real=True)
    >>> Interval(0, a)
    [0, a]

    Notes
    =====
    - Only real end points are supported
    - Interval(a, b) with a > b will return the empty set
    - Use the evalf() method to turn an Interval into an mpmath
      'mpi' interval instance

    References
    ==========

    <http://en.wikipedia.org/wiki/Interval_(mathematics)>
    """
    is_Interval = True
    is_real = True

    def __new__(cls, start, end, left_open=False, right_open=False):

        start = _sympify(start)
        end = _sympify(end)
        left_open = _sympify(left_open)
        right_open = _sympify(right_open)

        if not all(isinstance(a, (type(true), type(false))) for a in [left_open, right_open]):
            raise NotImplementedError(
                "left_open and right_open can have only true/false values, "
                "got %s and %s" % (left_open, right_open))

        inftys = [S.Infinity, S.NegativeInfinity]
        # Only allow real intervals (use symbols with 'is_real=True').
        if not (start.is_real or start in inftys) or not (end.is_real or end in inftys):
            raise ValueError("Only real intervals are supported")

        # Make sure that the created interval will be valid.
        if end.is_comparable and start.is_comparable:
            if end < start:
                return S.EmptySet

        if end == start and (left_open or right_open):
            return S.EmptySet
        if end == start and not (left_open or right_open):
            return FiniteSet(end)

        # Make sure infinite interval end points are open.
        if start == S.NegativeInfinity:
            left_open = true
        if end == S.Infinity:
            right_open = true

        return Basic.__new__(cls, start, end, left_open, right_open)

    @property
    def start(self):
        """
        The left end point of 'self'.

        This property takes the same value as the 'inf' property.

        >>> from sympy import Interval

        >>> Interval(0, 1).start
        0

        """
        return self._args[0]

    _inf = left = start

    @property
    def end(self):
        """
        The right end point of 'self'.

        This property takes the same value as the 'sup' property.

        >>> from sympy import Interval

        >>> Interval(0, 1).end
        1

        """
        return self._args[1]

    _sup = right = end

    @property
    def left_open(self):
        """
        True if 'self' is left-open.

        >>> from sympy import Interval

        >>> Interval(0, 1, left_open=True).left_open
        True
        >>> Interval(0, 1, left_open=False).left_open
        False

        """
        return self._args[2]

    @property
    def right_open(self):
        """
        True if 'self' is right-open.

        >>> from sympy import Interval

        >>> Interval(0, 1, right_open=True).right_open
        True
        >>> Interval(0, 1, right_open=False).right_open
        False

        """
        return self._args[3]

    @property
    def _complement(self):
        a = Interval(S.NegativeInfinity, self.start, True, not self.left_open)
        b = Interval(self.end, S.Infinity, not self.right_open, True)
        return Union(a, b)

    @property
    def _boundary(self):
        return FiniteSet(self.start, self.end)

    def _contains(self, other):
        if self.left_open:
            expr = other > self.start
        else:
            expr = other >= self.start

        if self.right_open:
            expr = And(expr, other < self.end)
        else:
            expr = And(expr, other <= self.end)

        return expr

    def _eval_imageset(self, f):
        from sympy.functions.elementary.miscellaneous import Min, Max
        from sympy.solvers import solve
        from sympy.core.function import diff
        from sympy.series import limit
        from sympy.calculus.singularities import singularities
        # TODO: handle piecewise defined functions
        # TODO: handle functions with infinitely many solutions (eg, sin, tan)
        # TODO: handle multivariate functions

        expr = f.expr
        if len(expr.free_symbols) > 1 or len(f.variables) != 1:
            return
        var = f.variables[0]

        if not self.start.is_comparable or not self.end.is_comparable:
            return

        try:
            sing = [x for x in singularities(expr, var) if x.is_real and x in self]
        except NotImplementedError:
            return

        if self.left_open:
            _start = limit(expr, var, self.start, dir="+")
        elif self.start not in sing:
            _start = f(self.start)
        if self.right_open:
            _end = limit(expr, var, self.end, dir="-")
        elif self.end not in sing:
            _end = f(self.end)

        if len(sing) == 0:
            solns = solve(diff(expr, var), var)

            extr = [_start, _end] + [f(x) for x in solns
                                     if x.is_real and x in self]
            start, end = Min(*extr), Max(*extr)

            left_open, right_open = False, False
            if _start <= _end:
                # the minimum or maximum value can occur simultaneously
                # on both the edge of the interval and in some interior
                # point
                if start == _start and start not in solns:
                    left_open = self.left_open
                if end == _end and end not in solns:
                    right_open = self.right_open
            else:
                if start == _end and start not in solns:
                    left_open = self.right_open
                if end == _start and end not in solns:
                    right_open = self.left_open

            return Interval(start, end, left_open, right_open)
        else:
            return imageset(f, Interval(self.start, sing[0],
                                        self.left_open, True)) + \
                Union(*[imageset(f, Interval(sing[i], sing[i + 1]), True, True)
                        for i in range(1, len(sing) - 1)]) + \
                imageset(f, Interval(sing[-1], self.end, True, self.right_open))

    @property
    def _measure(self):
        return self.end - self.start

    def to_mpi(self, prec=53):
        return mpi(mpf(self.start.evalf(prec)), mpf(self.end.evalf(prec)))

    def _eval_evalf(self, prec):
        return Interval(self.left.evalf(), self.right.evalf(),
                        left_open=self.left_open, right_open=self.right_open)

    def _is_comparable(self, other):
        is_comparable = self.start.is_comparable
        is_comparable &= self.end.is_comparable
        is_comparable &= other.start.is_comparable
        is_comparable &= other.end.is_comparable

        return is_comparable

    @property
    def is_left_unbounded(self):
        """Return ``True`` if the left endpoint is negative infinity. """
        return self.left is S.NegativeInfinity or self.left == Float("-inf")

    @property
    def is_right_unbounded(self):
        """Return ``True`` if the right endpoint is positive infinity. """
        return self.right is S.Infinity or self.right == Float("+inf")

    def as_relational(self, symbol):
        """Rewrite an interval in terms of inequalities and logic operators. """
        other = sympify(symbol)
        if self.right_open:
            right = other < self.end
        else:
            right = other <= self.end
        if right == True:
            if self.left_open:
                return other > self.start
            else:
                return other >= self.start
        if self.left_open:
            left = self.start < other
        else:
            left = self.start <= other
        return And(left, right)


class Union(Set, EvalfMixin):
    """
    Represents a union of sets as a Set.

    Examples
    ========

        >>> from sympy import Union, Interval

        >>> Union(Interval(1, 2), Interval(3, 4))
        [1, 2] U [3, 4]

        The Union constructor will always try to merge overlapping intervals,
        if possible. For example:

        >>> Union(Interval(1, 2), Interval(2, 3))
        [1, 3]

    See Also
    ========
    Intersection

    References
    ==========
    <http://en.wikipedia.org/wiki/Union_(set_theory)>
    """
    is_Union = True

    def __new__(cls, *args, **kwargs):
        evaluate = kwargs.get('evaluate', True)

        # flatten inputs to merge intersections and iterables
        args = list(args)

        def flatten(arg):
            if isinstance(arg, Set):
                if arg.is_Union:
                    return sum(map(flatten, arg.args), [])
                else:
                    return [arg]
            if iterable(arg):  # and not isinstance(arg, Set) (implicit)
                return sum(map(flatten, arg), [])
            raise TypeError("Input must be Sets or iterables of Sets")
        args = flatten(args)

        # Union of no sets is EmptySet
        if len(args) == 0:
            return S.EmptySet

        args = sorted(args, key=default_sort_key)

        # Reduce sets using known rules
        if evaluate:
            return Union.reduce(args)

        return Basic.__new__(cls, *args)

    @staticmethod
    def reduce(args):
        """
        Simplify a Union using known rules

        We first start with global rules like
        'Merge all FiniteSets'

        Then we iterate through all pairs and ask the constituent sets if they
        can simplify themselves with any other constituent
        """

        # ===== Global Rules =====
        # Merge all finite sets
        finite_sets = [x for x in args if x.is_FiniteSet]
        if len(finite_sets) > 1:
            finite_set = FiniteSet(x for set in finite_sets for x in set)
            args = [finite_set] + [x for x in args if not x.is_FiniteSet]

        # ===== Pair-wise Rules =====
        # Here we depend on rules built into the constituent sets
        args = set(args)
        new_args = True
        while(new_args):
            for s in args:
                new_args = False
                for t in args - set((s,)):
                    new_set = union_simp(s, t)
                    # This returns None if s does not know how to intersect
                    # with t. Returns the newly intersected set otherwise
                    if new_set is not None:
                        if not isinstance(new_set, set):
                            new_set = set((new_set, ))
                        new_args = (args - set((s, t))).union(new_set)
                        break
                if new_args:
                    args = new_args
                    break

        if len(args) == 1:
            return args.pop()
        else:
            return Union(args, evaluate=False)

    @property
    def _inf(self):
        # We use Min so that sup is meaningful in combination with symbolic
        # interval end points.
        from sympy.functions.elementary.miscellaneous import Min
        return Min(*[set.inf for set in self.args])

    @property
    def _sup(self):
        # We use Max so that sup is meaningful in combination with symbolic
        # end points.
        from sympy.functions.elementary.miscellaneous import Max
        return Max(*[set.sup for set in self.args])

    @property
    def _complement(self):
        # De Morgan's formula.
        complement = self.args[0].complement
        for set in self.args[1:]:
            complement = complement.intersect(set.complement)
        return complement

    def _contains(self, other):
        or_args = [the_set.contains(other) for the_set in self.args]
        return Or(*or_args)

    @property
    def _measure(self):
        # Measure of a union is the sum of the measures of the sets minus
        # the sum of their pairwise intersections plus the sum of their
        # triple-wise intersections minus ... etc...

        # Sets is a collection of intersections and a set of elementary
        # sets which made up those intersections (called "sos" for set of sets)
        # An example element might of this list might be:
        #    ( {A,B,C}, A.intersect(B).intersect(C) )

        # Start with just elementary sets (  ({A}, A), ({B}, B), ... )
        # Then get and subtract (  ({A,B}, (A int B), ... ) while non-zero
        sets = [(FiniteSet(s), s) for s in self.args]
        measure = 0
        parity = 1
        while sets:
            # Add up the measure of these sets and add or subtract it to total
            measure += parity * sum(inter.measure for sos, inter in sets)

            # For each intersection in sets, compute the intersection with every
            # other set not already part of the intersection.
            sets = ((sos + FiniteSet(newset), newset.intersect(intersection))
                    for sos, intersection in sets for newset in self.args
                    if newset not in sos)

            # Clear out sets with no measure
            sets = [(sos, inter) for sos, inter in sets if inter.measure != 0]

            # Clear out duplicates
            sos_list = []
            sets_list = []
            for set in sets:
                if set[0] in sos_list:
                    continue
                else:
                    sos_list.append(set[0])
                    sets_list.append(set)
            sets = sets_list

            # Flip Parity - next time subtract/add if we added/subtracted here
            parity *= -1
        return measure

    @property
    def _boundary(self):
        def boundary_of_set(i):
            """ The boundary of set i minus interior of all other sets """
            b = self.args[i].boundary
            for j, a in enumerate(self.args):
                if j != i:
                    b = b - a.interior
            return b
        return Union(map(boundary_of_set, range(len(self.args))))

    def _eval_imageset(self, f):
        return Union(imageset(f, arg) for arg in self.args)

    def as_relational(self, symbol):
        """Rewrite a Union in terms of equalities and logic operators. """
        return Or(*[set.as_relational(symbol) for set in self.args])

    @property
    def is_iterable(self):
        return all(arg.is_iterable for arg in self.args)

    def _eval_evalf(self, prec):
        try:
            return Union(set.evalf() for set in self.args)
        except:
            raise TypeError("Not all sets are evalf-able")

    def __iter__(self):
        import itertools
        if all(set.is_iterable for set in self.args):
            return itertools.chain(*(iter(arg) for arg in self.args))
        else:
            raise TypeError("Not all constituent sets are iterable")

    @property
    def is_real(self):
        return all(set.is_real for set in self.args)


class Intersection(Set):
    """
    Represents an intersection of sets as a Set.

    Examples
    ========

        >>> from sympy import Intersection, Interval

        >>> Intersection(Interval(1, 3), Interval(2, 4))
        [2, 3]

        We often use the .intersect method

        >>> Interval(1,3).intersect(Interval(2,4))
        [2, 3]

    See Also
    ========
    Union

    References
    ==========
    <http://en.wikipedia.org/wiki/Intersection_(set_theory)>
    """
    is_Intersection = True

    def __new__(cls, *args, **kwargs):
        evaluate = kwargs.get('evaluate', True)

        # flatten inputs to merge intersections and iterables
        args = list(args)

        def flatten(arg):
            if isinstance(arg, Set):
                if arg.is_Intersection:
                    return sum(map(flatten, arg.args), [])
                else:
                    return [arg]
            if iterable(arg):  # and not isinstance(arg, Set) (implicit)
                return sum(map(flatten, arg), [])
            raise TypeError("Input must be Sets or iterables of Sets")
        args = flatten(args)

        # Intersection of no sets is everything
        if len(args) == 0:
            return S.UniversalSet

        args = sorted(args, key=default_sort_key)

        # Reduce sets using known rules
        if evaluate:
            return Intersection.reduce(args)

        return Basic.__new__(cls, *args)

    @property
    def is_iterable(self):
        return any(arg.is_iterable for arg in self.args)

    @property
    def _inf(self):
        raise NotImplementedError()

    @property
    def _sup(self):
        raise NotImplementedError()

    @property
    def _complement(self):
        raise NotImplementedError()

    def _eval_imageset(self, f):
        return Intersection(imageset(f, arg) for arg in self.args)

    def _contains(self, other):
        from sympy.logic.boolalg import And
        return And(*[set.contains(other) for set in self.args])

    def __iter__(self):
        for s in self.args:
            if s.is_iterable:
                other_sets = set(self.args) - set((s,))
                other = Intersection(other_sets, evaluate=False)
                return (x for x in s if x in other)

        raise ValueError("None of the constituent sets are iterable")

    @staticmethod
    def reduce(args):
        """
        Simplify an intersection using known rules

        We first start with global rules like
        'if any empty sets return empty set' and 'distribute any unions'

        Then we iterate through all pairs and ask the constituent sets if they
        can simplify themselves with any other constituent
        """

        # ===== Global Rules =====
        # If any EmptySets return EmptySet
        if any(s.is_EmptySet for s in args):
            return S.EmptySet

        # If any FiniteSets see which elements of that finite set occur within
        # all other sets in the intersection
        for s in args:
            if s.is_FiniteSet:
                return s.__class__(x for x in s
                        if all(x in other for other in args))

        # If any of the sets are unions, return a Union of Intersections
        for s in args:
            if s.is_Union:
                other_sets = set(args) - set((s,))
                other = Intersection(other_sets)
                return Union(Intersection(arg, other) for arg in s.args)

        # At this stage we are guaranteed not to have any
        # EmptySets, FiniteSets, or Unions in the intersection

        # ===== Pair-wise Rules =====
        # Here we depend on rules built into the constituent sets
        args = set(args)
        new_args = True
        while(new_args):
            for s in args:
                new_args = False
                for t in args - set((s,)):
                    new_set = intersection_simp(s, t)
                    # This returns None if s does not know how to intersect
                    # with t. Returns the newly intersected set otherwise
                    if new_set is not None:
                        new_args = (args - set((s, t))).union(set((new_set, )))
                        break
                if new_args:
                    args = new_args
                    break

        if len(args) == 1:
            return args.pop()
        else:
            return Intersection(args, evaluate=False)

    def as_relational(self, symbol):
        """Rewrite an Intersection in terms of equalities and logic operators"""
        return And(*[set.as_relational(symbol) for set in self.args])


class EmptySet(with_metaclass(Singleton, Set)):
    """
    Represents the empty set. The empty set is available as a singleton
    as S.EmptySet.

    Examples
    ========

        >>> from sympy import S, Interval

        >>> S.EmptySet
        EmptySet()

        >>> Interval(1, 2).intersect(S.EmptySet)
        EmptySet()

    See Also
    ========
    UniversalSet

    References
    ==========
    http://en.wikipedia.org/wiki/Empty_set
    """
    is_EmptySet = True

    @property
    def _complement(self):
        return S.UniversalSet

    @property
    def _measure(self):
        return 0

    def _contains(self, other):
        return False

    def as_relational(self, symbol):
        return False

    def __len__(self):
        return 0

    def __iter__(self):
        return iter([])

    def _eval_imageset(self, f):
        return self

    @property
    def _boundary(self):
        return self

class UniversalSet(with_metaclass(Singleton, Set)):
    """
    Represents the set of all things.
    The universal set is available as a singleton as S.UniversalSet

    Examples
    ========

        >>> from sympy import S, Interval

        >>> S.UniversalSet
        UniversalSet()

        >>> Interval(1, 2).intersect(S.UniversalSet)
        [1, 2]

    See Also
    ========
    EmptySet

    References
    ==========
    http://en.wikipedia.org/wiki/Universal_set
    """

    is_UniversalSet = True

    @property
    def _complement(self):
        return S.EmptySet

    @property
    def _measure(self):
        return S.Infinity

    def _contains(self, other):
        return True

    def as_relational(self, symbol):
        return True

    @property
    def _boundary(self):
        return EmptySet()


class FiniteSet(Set, EvalfMixin):
    """
    Represents a finite set of discrete numbers

    Examples
    ========

        >>> from sympy import FiniteSet

        >>> FiniteSet(1, 2, 3, 4)
        {1, 2, 3, 4}
        >>> 3 in FiniteSet(1, 2, 3, 4)
        True

    References
    ==========
    http://en.wikipedia.org/wiki/Finite_set
    """
    is_FiniteSet = True
    is_iterable = True

    def __new__(cls, *args, **kwargs):
        evaluate = kwargs.get('evaluate', True)
        if evaluate:
            if len(args) == 1 and iterable(args[0]):
                args = args[0]

            args = list(map(sympify, args))

            if len(args) == 0:
                return EmptySet()


        args = frozenset(args)  # remove duplicates
        obj = Basic.__new__(cls, *args)
        obj._elements = args
        return obj

    def __iter__(self):
        return iter(self.args)

    def _contains(self, other):
        """
        Tests whether an element, other, is in the set.

        Relies on Python's set class. This tests for object equality
        All inputs are sympified

        >>> from sympy import FiniteSet

        >>> 1 in FiniteSet(1, 2)
        True
        >>> 5 in FiniteSet(1, 2)
        False

        """
        return other in self._elements

    def _eval_imageset(self, f):
        return FiniteSet(*map(f, self))

    @property
    def _complement(self):
        """
        The complement of a real finite set is the Union of open Intervals
        between the elements of the set.

        >>> from sympy import FiniteSet
        >>> FiniteSet(1, 2, 3).complement
        (-oo, 1) U (1, 2) U (2, 3) U (3, oo)


        """
        if not all(elem.is_number for elem in self):
            raise ValueError("%s: Complement not defined for symbolic inputs"
                    % self)

        # as there are only numbers involved, a straight sort is sufficient;
        # default_sort_key is not needed
        args = sorted(self.args)

        intervals = []  # Build up a list of intervals between the elements
        intervals += [Interval(S.NegativeInfinity, args[0], True, True)]
        for a, b in zip(args[:-1], args[1:]):
            intervals.append(Interval(a, b, True, True))  # open intervals
        intervals.append(Interval(args[-1], S.Infinity, True, True))
        return Union(intervals, evaluate=False)

    @property
    def _boundary(self):
        return self

    @property
    def _inf(self):
        from sympy.functions.elementary.miscellaneous import Min
        return Min(*self)

    @property
    def _sup(self):
        from sympy.functions.elementary.miscellaneous import Max
        return Max(*self)

    @property
    def measure(self):
        return 0

    def __len__(self):
        return len(self.args)

    def __sub__(self, other):
        return FiniteSet(el for el in self if el not in other)

    def as_relational(self, symbol):
        """Rewrite a FiniteSet in terms of equalities and logic operators. """
        from sympy.core.relational import Eq
        return Or(*[Eq(symbol, elem) for elem in self])

    @property
    def is_real(self):
        return all(el.is_real for el in self)

    def compare(self, other):
        return (hash(self) - hash(other))

    def _eval_evalf(self, prec):
        return FiniteSet(elem.evalf(prec) for elem in self)

    def _hashable_content(self):
        return (self._elements,)

    @property
    def _sorted_args(self):
        from sympy.utilities import default_sort_key
        return sorted(self.args, key=default_sort_key)

    def __ge__(self, other):
        return self.subset(other)

    def __gt__(self, other):
        return self != other and self >= other

    def __le__(self, other):
        return other.subset(self)

    def __lt__(self, other):
        return self != other and other >= self


def imageset(*args):
    r"""
    Image of set under transformation ``f``.

    If this function can't compute the image, it returns an
    unevaluated ImageSet object.

    .. math::
        { f(x) | x \in self }

    Examples
    ========

    >>> from sympy import Interval, Symbol, imageset, sin, Lambda
    >>> x = Symbol('x')

    >>> imageset(x, 2*x, Interval(0, 2))
    [0, 4]

    >>> imageset(lambda x: 2*x, Interval(0, 2))
    [0, 4]

    >>> imageset(Lambda(x, sin(x)), Interval(-2, 1))
    ImageSet(Lambda(x, sin(x)), [-2, 1])

    See Also
    ========

    sympy.sets.fancysets.ImageSet

    """
    from sympy.core import Dummy, Lambda
    from sympy.sets.fancysets import ImageSet
    if len(args) == 3:
        f = Lambda(*args[:2])
    else:
        # var and expr are being defined this way to
        # support Python lambda and not just sympy Lambda
        f = args[0]
        if not isinstance(f, Lambda):
            var = Dummy()
            expr = args[0](var)
            f = Lambda(var, expr)
    set = args[-1]

<<<<<<< HEAD
    return set._eval_imageset(f)


@dispatch(EmptySet, Set)
def union_simp(a, b):
    return b


@dispatch(UniversalSet, Set)
def union_simp(a, b):
    return a


@dispatch(ProductSet, ProductSet)
def union_simp(a, b):
    if len(b.args) != len(a.args):
        return None
    if a.args[0] == b.args[0]:
        return a.args[0] * Union(ProductSet(a.args[1:]),
                                    ProductSet(b.args[1:]))
    if a.args[-1] == b.args[-1]:
        return Union(ProductSet(a.args[:-1]),
                     ProductSet(b.args[:-1])) * a.args[-1]
    return None


@dispatch(Interval, Interval)
def union_simp(a, b):
    """
    This function should only be used internally

    See Set._union for docstring
    """
    if a._is_comparable(b):
        from sympy.functions.elementary.miscellaneous import Min, Max
        # Non-overlapping intervals
        end = Min(a.end, b.end)
        start = Max(a.start, b.start)
        if (end < start or
           (end == start and (end not in a and end not in b))):
            return None
        else:
            start = Min(a.start, b.start)
            end = Max(a.end, b.end)

            left_open = ((a.start != start or a.left_open) and
                         (b.start != start or b.left_open))
            right_open = ((a.end != end or a.right_open) and
                          (b.end != end or b.right_open))

            return Interval(start, end, left_open, right_open)


@dispatch(Interval, Set)
def union_simp(a, b):
    # If I have open end points and these endpoints are contained in b
    if ((a.left_open and b.contains(a.start) is True) or
            (a.right_open and b.contains(a.end) is True)):
        # Fill in my end points and return
        open_left = a.left_open and a.start not in b
        open_right = a.right_open and a.end not in b
        new_a = Interval(a.start, a.end, open_left, open_right)
        return set((new_a, b))

    return None


@dispatch(FiniteSet, FiniteSet)
def union_simp(a, b):
    return FiniteSet(*(a._elements | b._elements))


@dispatch(FiniteSet, Set)
def union_simp(a, b):
    # If b set contains one of my elements, remove it from myself
    if any(b.contains(x) is True for x in a):
        return set((
            FiniteSet(x for x in a if b.contains(x) is not True), b))

    return None


@dispatch(Set, Set)
def union_simp(a, b):
    return None


@dispatch(ProductSet, ProductSet)
def intersection_simp(a, b):
    if len(b.args) != len(a.args):
        return S.EmptySet
    return ProductSet(a.intersect(b)
            for a, b in zip(a.sets, b.sets))


@dispatch(Interval, Interval)
def intersection_simp(a, b):
    # We can't intersect [0,3] with [x,6] -- we don't know if x>0 or x<0
    if not a._is_comparable(b):
        return None

    empty = False

    if a.start <= b.end and b.start <= a.end:
        # Get topology right.
        if a.start < b.start:
            start = b.start
            left_open = b.left_open
        elif a.start > b.start:
            start = a.start
            left_open = a.left_open
        else:
            start = a.start
            left_open = a.left_open or b.left_open

        if a.end < b.end:
            end = a.end
            right_open = a.right_open
        elif a.end > b.end:
            end = b.end
            right_open = b.right_open
        else:
            end = a.end
            right_open = a.right_open or b.right_open

        if end - start == 0 and (left_open or right_open):
            empty = True
    else:
        empty = True

    if empty:
        return S.EmptySet

    return Interval(start, end, left_open, right_open)

@dispatch(EmptySet, Set)
def intersection_simp(a, b):
    return S.EmptySet

@dispatch(UniversalSet, Set)
def intersection_simp(a, b):
    return b

@dispatch(FiniteSet, FiniteSet)
def intersection_simp(a, b):
    return FiniteSet(*(a._elements & b._elements))

@dispatch(FiniteSet, Set)
def intersection_simp(a, b):
    return FiniteSet(el for el in a if el in b)

@dispatch(Set, Set)
def intersection_simp(a, b):
    return None
=======
    r = set._eval_imageset(f)
    if r is not None:
        return r

    return ImageSet(f, set)
>>>>>>> 3d025ef8
<|MERGE_RESOLUTION|>--- conflicted
+++ resolved
@@ -1352,8 +1352,11 @@
             f = Lambda(var, expr)
     set = args[-1]
 
-<<<<<<< HEAD
-    return set._eval_imageset(f)
+    r = set._eval_imageset(f)
+    if r is not None:
+        return r
+
+    return ImageSet(f, set)
 
 
 @dispatch(EmptySet, Set)
@@ -1506,11 +1509,4 @@
 
 @dispatch(Set, Set)
 def intersection_simp(a, b):
-    return None
-=======
-    r = set._eval_imageset(f)
-    if r is not None:
-        return r
-
-    return ImageSet(f, set)
->>>>>>> 3d025ef8
+    return None
--- conflicted
+++ resolved
@@ -4611,8 +4611,6 @@
     _sympy_converter[type(gmpy.mpq(1, 2))] = sympify_mpq
 
 
-<<<<<<< HEAD
-=======
 if flint is not None:
 
     def sympify_fmpz(x):
@@ -4632,7 +4630,6 @@
 _sympy_converter[type(mpmath.rational.mpq(1, 2))] = sympify_mpmath_mpq
 
 
->>>>>>> aba6997f
 def sympify_mpmath(x):
     return Expr._from_mpmath(x, x.context.prec)
 

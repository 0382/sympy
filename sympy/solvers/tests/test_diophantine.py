from sympy import (Add, Matrix, Mul, S, symbols, Eq, pi, factorint, oo,
                   powsimp, Rational)
from sympy.core.function import _mexpand
from sympy.core.compatibility import range, ordered
from sympy.functions.elementary.trigonometric import sin
from sympy.solvers.diophantine import (descent, diop_bf_DN, diop_DN,
    diop_solve, diophantine, divisible, equivalent, find_DN, ldescent, length,
    reconstruct, partition, power_representation,
    prime_as_sum_of_two_squares, square_factor, sum_of_four_squares,
    sum_of_three_squares, transformation_to_DN, transformation_to_normal,
    classify_diop, base_solution_linear, cornacchia, sqf_normal,
    diop_ternary_quadratic_normal, _diop_ternary_quadratic_normal,
    gaussian_reduce, holzer,diop_general_pythagorean,
    _diop_general_sum_of_squares, _nint_or_floor, _odd, _even,
    _remove_gcd, check_param, parametrize_ternary_quadratic,
    diop_ternary_quadratic, diop_linear, diop_quadratic,
    diop_general_sum_of_squares, sum_of_powers, sum_of_squares,
    diop_general_sum_of_even_powers, _can_do_sum_of_squares)
from sympy.utilities import default_sort_key

from sympy.utilities.pytest import slow, raises, XFAIL
from sympy.utilities.iterables import (
        signed_permutations)

a, b, c, d, p, q, x, y, z, w, t, u, v, X, Y, Z = symbols(
    "a, b, c, d, p, q, x, y, z, w, t, u, v, X, Y, Z", integer=True)
t_0, t_1, t_2, t_3, t_4, t_5, t_6 = symbols("t_:7", integer=True)
m1, m2, m3 = symbols('m1:4', integer=True)
n1 = symbols('n1', integer=True)


def diop_simplify(eq):
    return _mexpand(powsimp(_mexpand(eq)))


def test_input_format():
    raises(TypeError, lambda: diophantine(sin(x)))
    raises(TypeError, lambda: diophantine(3))
    raises(TypeError, lambda: diophantine(x/pi - 3))


def test_univariate():
    assert diop_solve((x - 1)*(x - 2)**2) == set([(1,), (2,)])
    assert diop_solve((x - 1)*(x - 2)) == set([(1,), (2,)])


def test_classify_diop():
    raises(TypeError, lambda: classify_diop(x**2/3 - 1))
    raises(ValueError, lambda: classify_diop(1))
    raises(NotImplementedError, lambda: classify_diop(w*x*y*z - 1))
    raises(NotImplementedError, lambda: classify_diop(x**3 + y**3 + z**4 - 90))
    assert classify_diop(14*x**2 + 15*x - 42) == (
        [x], {1: -42, x: 15, x**2: 14}, 'univariate')
    assert classify_diop(x*y + z) == (
        [x, y, z], {x*y: 1, z: 1}, 'inhomogeneous_ternary_quadratic')
    assert classify_diop(x*y + z + w + x**2) == (
        [w, x, y, z], {x*y: 1, w: 1, x**2: 1, z: 1}, 'inhomogeneous_general_quadratic')
    assert classify_diop(x*y + x*z + x**2 + 1) == (
        [x, y, z], {x*y: 1, x*z: 1, x**2: 1, 1: 1}, 'inhomogeneous_general_quadratic')
    assert classify_diop(x*y + z + w + 42) == (
        [w, x, y, z], {x*y: 1, w: 1, 1: 42, z: 1}, 'inhomogeneous_general_quadratic')
    assert classify_diop(x*y + z*w) == (
        [w, x, y, z], {x*y: 1, w*z: 1}, 'homogeneous_general_quadratic')
    assert classify_diop(x*y**2 + 1) == (
        [x, y], {x*y**2: 1, 1: 1}, 'cubic_thue')
    assert classify_diop(x**4 + y**4 + z**4 - (1 + 16 + 81)) == (
        [x, y, z], {1: -98, x**4: 1, z**4: 1, y**4: 1}, 'general_sum_of_even_powers')


def test_linear():
    assert diop_solve(x) == (0,)
    assert diop_solve(1*x) == (0,)
    assert diop_solve(3*x) == (0,)
    assert diop_solve(x + 1) == (-1,)
    assert diop_solve(2*x + 1) == (None,)
    assert diop_solve(2*x + 4) == (-2,)
    assert diop_solve(y + x) == (t_0, -t_0)
    assert diop_solve(y + x + 0) == (t_0, -t_0)
    assert diop_solve(y + x - 0) == (t_0, -t_0)
    assert diop_solve(0*x - y - 5) == (-5,)
    assert diop_solve(3*y + 2*x - 5) == (3*t_0 - 5, -2*t_0 + 5)
    assert diop_solve(2*x - 3*y - 5) == (3*t_0 - 5, 2*t_0 - 5)
    assert diop_solve(-2*x - 3*y - 5) == (3*t_0 + 5, -2*t_0 - 5)
    assert diop_solve(7*x + 5*y) == (5*t_0, -7*t_0)
    assert diop_solve(2*x + 4*y) == (2*t_0, -t_0)
    assert diop_solve(4*x + 6*y - 4) == (3*t_0 - 2, -2*t_0 + 2)
    assert diop_solve(4*x + 6*y - 3) == (None, None)
    assert diop_solve(0*x + 3*y - 4*z + 5) == (4*t_0 + 5, 3*t_0 + 5)
    assert diop_solve(4*x + 3*y - 4*z + 5) == (t_0, 8*t_0 + 4*t_1 + 5, 7*t_0 + 3*t_1 + 5)
    assert diop_solve(4*x + 3*y - 4*z + 5, None) == (0, 5, 5)
    assert diop_solve(4*x + 2*y + 8*z - 5) == (None, None, None)
    assert diop_solve(5*x + 7*y - 2*z - 6) == (t_0, -3*t_0 + 2*t_1 + 6, -8*t_0 + 7*t_1 + 18)
    assert diop_solve(3*x - 6*y + 12*z - 9) == (2*t_0 + 3, t_0 + 2*t_1, t_1)
    assert diop_solve(6*w + 9*x + 20*y - z) == (t_0, t_1, t_1 + t_2, 6*t_0 + 29*t_1 + 20*t_2)

    # to ignore constant factors, use diophantine
    raises(TypeError, lambda: diop_solve(x/2))


def test_quadratic_simple_hyperbolic_case():
    # Simple Hyperbolic case: A = C = 0 and B != 0
    assert diop_solve(3*x*y + 34*x - 12*y + 1) == \
        set([(-133, -11), (5, -57)])
    assert diop_solve(6*x*y + 2*x + 3*y + 1) == set([])
    assert diop_solve(-13*x*y + 2*x - 4*y - 54) == set([(27, 0)])
    assert diop_solve(-27*x*y - 30*x - 12*y - 54) == set([(-14, -1)])
    assert diop_solve(2*x*y + 5*x + 56*y + 7) == set([(-161, -3),\
        (-47,-6), (-35, -12), (-29, -69),\
        (-27, 64), (-21, 7),(-9, 1),\
        (105, -2)])
    assert diop_solve(6*x*y + 9*x + 2*y + 3) == set([])
    assert diop_solve(x*y + x + y + 1) == set([(-1, t), (t, -1)])
    assert diophantine(48*x*y)


def test_quadratic_elliptical_case():
    # Elliptical case: B**2 - 4AC < 0
    # Two test cases highlighted require lot of memory due to quadratic_congruence() method.
    # This above method should be replaced by Pernici's square_mod() method when his PR gets merged.

    #assert diop_solve(42*x**2 + 8*x*y + 15*y**2 + 23*x + 17*y - 4915) == set([(-11, -1)])
    assert diop_solve(4*x**2 + 3*y**2 + 5*x - 11*y + 12) == set([])
    assert diop_solve(x**2 + y**2 + 2*x + 2*y + 2) == set([(-1, -1)])
    #assert diop_solve(15*x**2 - 9*x*y + 14*y**2 - 23*x - 14*y - 4950) == set([(-15, 6)])
    assert diop_solve(10*x**2 + 12*x*y + 12*y**2 - 34) == \
        set([(-1, -1), (-1, 2), (1, -2), (1, 1)])


def test_quadratic_parabolic_case():
    # Parabolic case: B**2 - 4AC = 0
    assert check_solutions(8*x**2 - 24*x*y + 18*y**2 + 5*x + 7*y + 16)
    assert check_solutions(8*x**2 - 24*x*y + 18*y**2 + 6*x + 12*y - 6)
    assert check_solutions(8*x**2 + 24*x*y + 18*y**2 + 4*x + 6*y - 7)
    assert check_solutions(-4*x**2 + 4*x*y - y**2 + 2*x - 3)
    assert check_solutions(x**2 + 2*x*y + y**2 + 2*x + 2*y + 1)
    assert check_solutions(x**2 - 2*x*y + y**2 + 2*x + 2*y + 1)
    assert check_solutions(y**2 - 41*x + 40)


def test_quadratic_perfect_square():
    # B**2 - 4*A*C > 0
    # B**2 - 4*A*C is a perfect square
    assert check_solutions(48*x*y)
    assert check_solutions(4*x**2 - 5*x*y + y**2 + 2)
    assert check_solutions(-2*x**2 - 3*x*y + 2*y**2 -2*x - 17*y + 25)
    assert check_solutions(12*x**2 + 13*x*y + 3*y**2 - 2*x + 3*y - 12)
    assert check_solutions(8*x**2 + 10*x*y + 2*y**2 - 32*x - 13*y - 23)
    assert check_solutions(4*x**2 - 4*x*y - 3*y- 8*x - 3)
    assert check_solutions(- 4*x*y - 4*y**2 - 3*y- 5*x - 10)
    assert check_solutions(x**2 - y**2 - 2*x - 2*y)
    assert check_solutions(x**2 - 9*y**2 - 2*x - 6*y)
    assert check_solutions(4*x**2 - 9*y**2 - 4*x - 12*y - 3)


def test_quadratic_non_perfect_square():
    # B**2 - 4*A*C is not a perfect square
    # Used check_solutions() since the solutions are complex expressions involving
    # square roots and exponents
    assert check_solutions(x**2 - 2*x - 5*y**2)
    assert check_solutions(3*x**2 - 2*y**2 - 2*x - 2*y)
    assert check_solutions(x**2 - x*y - y**2 - 3*y)
    assert check_solutions(x**2 - 9*y**2 - 2*x - 6*y)


def test_issue_9106():
    eq = -48 - 2*x*(3*x - 1) + y*(3*y - 1)
    v = (x, y)
    for sol in diophantine(eq):
        assert not diop_simplify(eq.xreplace(dict(zip(v, sol))))


def test_issue_18138():
    eq = x**2 - x - y**2
    v = (x, y)
    for sol in diophantine(eq):
        assert not diop_simplify(eq.xreplace(dict(zip(v, sol))))


@slow
def test_quadratic_non_perfect_slow():
    assert check_solutions(8*x**2 + 10*x*y - 2*y**2 - 32*x - 13*y - 23)
    # This leads to very large numbers.
    # assert check_solutions(5*x**2 - 13*x*y + y**2 - 4*x - 4*y - 15)
    assert check_solutions(-3*x**2 - 2*x*y + 7*y**2 - 5*x - 7)
    assert check_solutions(-4 - x + 4*x**2 - y - 3*x*y - 4*y**2)
    assert check_solutions(1 + 2*x + 2*x**2 + 2*y + x*y - 2*y**2)


def test_DN():
    # Most of the test cases were adapted from,
    # Solving the generalized Pell equation x**2 - D*y**2 = N, John P. Robertson, July 31, 2004.
    # http://www.jpr2718.org/pell.pdf
    # others are verified using Wolfram Alpha.

    # Covers cases where D <= 0 or D > 0 and D is a square or N = 0
    # Solutions are straightforward in these cases.
    assert diop_DN(3, 0) == [(0, 0)]
    assert diop_DN(-17, -5) == []
    assert diop_DN(-19, 23) == [(2, 1)]
    assert diop_DN(-13, 17) == [(2, 1)]
    assert diop_DN(-15, 13) == []
    assert diop_DN(0, 5) == []
    assert diop_DN(0, 9) == [(3, t)]
    assert diop_DN(9, 0) == [(3*t, t)]
    assert diop_DN(16, 24) == []
    assert diop_DN(9, 180) == [(18, 4)]
    assert diop_DN(9, -180) == [(12, 6)]
    assert diop_DN(7, 0) == [(0, 0)]

    # When equation is x**2 + y**2 = N
    # Solutions are interchangeable
    assert diop_DN(-1, 5) == [(2, 1), (1, 2)]
    assert diop_DN(-1, 169) == [(12, 5), (5, 12), (13, 0), (0, 13)]

    # D > 0 and D is not a square

    # N = 1
    assert diop_DN(13, 1) == [(649, 180)]
    assert diop_DN(980, 1) == [(51841, 1656)]
    assert diop_DN(981, 1) == [(158070671986249, 5046808151700)]
    assert diop_DN(986, 1) == [(49299, 1570)]
    assert diop_DN(991, 1) == [(379516400906811930638014896080, 12055735790331359447442538767)]
    assert diop_DN(17, 1) == [(33, 8)]
    assert diop_DN(19, 1) == [(170, 39)]

    # N = -1
    assert diop_DN(13, -1) == [(18, 5)]
    assert diop_DN(991, -1) == []
    assert diop_DN(41, -1) == [(32, 5)]
    assert diop_DN(290, -1) == [(17, 1)]
    assert diop_DN(21257, -1) == [(13913102721304, 95427381109)]
    assert diop_DN(32, -1) == []

    # |N| > 1
    # Some tests were created using calculator at
    # http://www.numbertheory.org/php/patz.html

    assert diop_DN(13, -4) == [(3, 1), (393, 109), (36, 10)]
    # Source I referred returned (3, 1), (393, 109) and (-3, 1) as fundamental solutions
    # So (-3, 1) and (393, 109) should be in the same equivalent class
    assert equivalent(-3, 1, 393, 109, 13, -4) == True

    assert diop_DN(13, 27) == [(220, 61), (40, 11), (768, 213), (12, 3)]
    assert set(diop_DN(157, 12)) == \
    set([(13, 1), (10663, 851), (579160, 46222), \
        (483790960,38610722), (26277068347, 2097138361), (21950079635497, 1751807067011)])
    assert diop_DN(13, 25) == [(3245, 900)]
    assert diop_DN(192, 18) == []
    assert diop_DN(23, 13) == [(-6, 1), (6, 1)]
    assert diop_DN(167, 2) == [(13, 1)]
    assert diop_DN(167, -2) == []

    assert diop_DN(123, -2) == [(11, 1)]
    # One calculator returned [(11, 1), (-11, 1)] but both of these are in
    # the same equivalence class
    assert equivalent(11, 1, -11, 1, 123, -2)

    assert diop_DN(123, -23) == [(-10, 1), (10, 1)]

    assert diop_DN(0, 0, t) == [(0, t)]
    assert diop_DN(0, -1, t) == []


def test_bf_pell():
    assert diop_bf_DN(13, -4) == [(3, 1), (-3, 1), (36, 10)]
    assert diop_bf_DN(13, 27) == [(12, 3), (-12, 3), (40, 11), (-40, 11)]
    assert diop_bf_DN(167, -2) == []
    assert diop_bf_DN(1729, 1) == [(44611924489705, 1072885712316)]
    assert diop_bf_DN(89, -8) == [(9, 1), (-9, 1)]
    assert diop_bf_DN(21257, -1) == [(13913102721304, 95427381109)]
    assert diop_bf_DN(340, -4) == [(756, 41)]
    assert diop_bf_DN(-1, 0, t) == [(0, 0)]
    assert diop_bf_DN(0, 0, t) == [(0, t)]
    assert diop_bf_DN(4, 0, t) == [(2*t, t), (-2*t, t)]
    assert diop_bf_DN(3, 0, t) == [(0, 0)]
    assert diop_bf_DN(1, -2, t) == []


def test_length():
    assert length(2, 1, 0) == 1
    assert length(-2, 4, 5) == 3
    assert length(-5, 4, 17) == 4
    assert length(0, 4, 13) == 6
    assert length(7, 13, 11) == 23
    assert length(1, 6, 4) == 2


def is_pell_transformation_ok(eq):
    """
    Test whether X*Y, X, or Y terms are present in the equation
    after transforming the equation using the transformation returned
    by transformation_to_pell(). If they are not present we are good.
    Moreover, coefficient of X**2 should be a divisor of coefficient of
    Y**2 and the constant term.
    """
    A, B = transformation_to_DN(eq)
    u = (A*Matrix([X, Y]) + B)[0]
    v = (A*Matrix([X, Y]) + B)[1]
    simplified = diop_simplify(eq.subs(zip((x, y), (u, v))))

    coeff = dict([reversed(t.as_independent(*[X, Y])) for t in simplified.args])

    for term in [X*Y, X, Y]:
        if term in coeff.keys():
            return False

    for term in [X**2, Y**2, 1]:
        if term not in coeff.keys():
            coeff[term] = 0

    if coeff[X**2] != 0:
        return divisible(coeff[Y**2], coeff[X**2]) and \
        divisible(coeff[1], coeff[X**2])

    return True


def test_transformation_to_pell():
    assert is_pell_transformation_ok(-13*x**2 - 7*x*y + y**2 + 2*x - 2*y - 14)
    assert is_pell_transformation_ok(-17*x**2 + 19*x*y - 7*y**2 - 5*x - 13*y - 23)
    assert is_pell_transformation_ok(x**2 - y**2 + 17)
    assert is_pell_transformation_ok(-x**2 + 7*y**2 - 23)
    assert is_pell_transformation_ok(25*x**2 - 45*x*y + 5*y**2 - 5*x - 10*y + 5)
    assert is_pell_transformation_ok(190*x**2 + 30*x*y + y**2 - 3*y - 170*x - 130)
    assert is_pell_transformation_ok(x**2 - 2*x*y -190*y**2 - 7*y - 23*x - 89)
    assert is_pell_transformation_ok(15*x**2 - 9*x*y + 14*y**2 - 23*x - 14*y - 4950)


def test_find_DN():
    assert find_DN(x**2 - 2*x - y**2) == (1, 1)
    assert find_DN(x**2 - 3*y**2 - 5) == (3, 5)
    assert find_DN(x**2 - 2*x*y - 4*y**2 - 7) == (5, 7)
    assert find_DN(4*x**2 - 8*x*y - y**2 - 9) == (20, 36)
    assert find_DN(7*x**2 - 2*x*y - y**2 - 12) == (8, 84)
    assert find_DN(-3*x**2 + 4*x*y -y**2) == (1, 0)
    assert find_DN(-13*x**2 - 7*x*y + y**2 + 2*x - 2*y -14) == (101, -7825480)


def test_ldescent():
    # Equations which have solutions
    u = ([(13, 23), (3, -11), (41, -113), (4, -7), (-7, 4), (91, -3), (1, 1), (1, -1),
        (4, 32), (17, 13), (123689, 1), (19, -570)])
    for a, b in u:
        w, x, y = ldescent(a, b)
        assert a*x**2 + b*y**2 == w**2
    assert ldescent(-1, -1) is None


def test_diop_ternary_quadratic_normal():
    assert check_solutions(234*x**2 - 65601*y**2 - z**2)
    assert check_solutions(23*x**2 + 616*y**2 - z**2)
    assert check_solutions(5*x**2 + 4*y**2 - z**2)
    assert check_solutions(3*x**2 + 6*y**2 - 3*z**2)
    assert check_solutions(x**2 + 3*y**2 - z**2)
    assert check_solutions(4*x**2 + 5*y**2 - z**2)
    assert check_solutions(x**2 + y**2 - z**2)
    assert check_solutions(16*x**2 + y**2 - 25*z**2)
    assert check_solutions(6*x**2 - y**2 + 10*z**2)
    assert check_solutions(213*x**2 + 12*y**2 - 9*z**2)
    assert check_solutions(34*x**2 - 3*y**2 - 301*z**2)
    assert check_solutions(124*x**2 - 30*y**2 - 7729*z**2)


def is_normal_transformation_ok(eq):
    A = transformation_to_normal(eq)
    X, Y, Z = A*Matrix([x, y, z])
    simplified = diop_simplify(eq.subs(zip((x, y, z), (X, Y, Z))))

    coeff = dict([reversed(t.as_independent(*[X, Y, Z])) for t in simplified.args])
    for term in [X*Y, Y*Z, X*Z]:
        if term in coeff.keys():
            return False

    return True


def test_transformation_to_normal():
    assert is_normal_transformation_ok(x**2 + 3*y**2 + z**2 - 13*x*y - 16*y*z + 12*x*z)
    assert is_normal_transformation_ok(x**2 + 3*y**2 - 100*z**2)
    assert is_normal_transformation_ok(x**2 + 23*y*z)
    assert is_normal_transformation_ok(3*y**2 - 100*z**2 - 12*x*y)
    assert is_normal_transformation_ok(x**2 + 23*x*y - 34*y*z + 12*x*z)
    assert is_normal_transformation_ok(z**2 + 34*x*y - 23*y*z + x*z)
    assert is_normal_transformation_ok(x**2 + y**2 + z**2 - x*y - y*z - x*z)
    assert is_normal_transformation_ok(x**2 + 2*y*z + 3*z**2)
    assert is_normal_transformation_ok(x*y + 2*x*z + 3*y*z)
    assert is_normal_transformation_ok(2*x*z + 3*y*z)


def test_diop_ternary_quadratic():
    assert check_solutions(2*x**2 + z**2 + y**2 - 4*x*y)
    assert check_solutions(x**2 - y**2 - z**2 - x*y - y*z)
    assert check_solutions(3*x**2 - x*y - y*z - x*z)
    assert check_solutions(x**2 - y*z - x*z)
    assert check_solutions(5*x**2 - 3*x*y - x*z)
    assert check_solutions(4*x**2 - 5*y**2 - x*z)
    assert check_solutions(3*x**2 + 2*y**2 - z**2 - 2*x*y + 5*y*z - 7*y*z)
    assert check_solutions(8*x**2 - 12*y*z)
    assert check_solutions(45*x**2 - 7*y**2 - 8*x*y - z**2)
    assert check_solutions(x**2 - 49*y**2 - z**2 + 13*z*y -8*x*y)
    assert check_solutions(90*x**2 + 3*y**2 + 5*x*y + 2*z*y + 5*x*z)
    assert check_solutions(x**2 + 3*y**2 + z**2 - x*y - 17*y*z)
    assert check_solutions(x**2 + 3*y**2 + z**2 - x*y - 16*y*z + 12*x*z)
    assert check_solutions(x**2 + 3*y**2 + z**2 - 13*x*y - 16*y*z + 12*x*z)
    assert check_solutions(x*y - 7*y*z + 13*x*z)

    assert diop_ternary_quadratic_normal(x**2 + y**2 + z**2) == (None, None, None)
    assert diop_ternary_quadratic_normal(x**2 + y**2) is None
    raises(ValueError, lambda:
        _diop_ternary_quadratic_normal((x, y, z),
        {x*y: 1, x**2: 2, y**2: 3, z**2: 0}))
    eq = -2*x*y - 6*x*z + 7*y**2 - 3*y*z + 4*z**2
    assert diop_ternary_quadratic(eq) == (7, 2, 0)
    assert diop_ternary_quadratic_normal(4*x**2 + 5*y**2 - z**2) == \
        (1, 0, 2)
    assert diop_ternary_quadratic(x*y + 2*y*z) == \
        (-2, 0, n1)
    eq = -5*x*y - 8*x*z - 3*y*z + 8*z**2
    assert parametrize_ternary_quadratic(eq) == \
        (8*p**2 - 3*p*q, -8*p*q + 8*q**2, 5*p*q)
    # this cannot be tested with diophantine because it will
    # factor into a product
    assert diop_solve(x*y + 2*y*z) == (-2*p*q, -n1*p**2 + p**2, p*q)


def test_square_factor():
    assert square_factor(1) == square_factor(-1) == 1
    assert square_factor(0) == 1
    assert square_factor(5) == square_factor(-5) == 1
    assert square_factor(4) == square_factor(-4) == 2
    assert square_factor(12) == square_factor(-12) == 2
    assert square_factor(6) == 1
    assert square_factor(18) == 3
    assert square_factor(52) == 2
    assert square_factor(49) == 7
    assert square_factor(392) == 14
    assert square_factor(factorint(-12)) == 2


def test_parametrize_ternary_quadratic():
    assert check_solutions(x**2 + y**2 - z**2)
    assert check_solutions(x**2 + 2*x*y + z**2)
    assert check_solutions(234*x**2 - 65601*y**2 - z**2)
    assert check_solutions(3*x**2 + 2*y**2 - z**2 - 2*x*y + 5*y*z - 7*y*z)
    assert check_solutions(x**2 - y**2 - z**2)
    assert check_solutions(x**2 - 49*y**2 - z**2 + 13*z*y - 8*x*y)
    assert check_solutions(8*x*y + z**2)
    assert check_solutions(124*x**2 - 30*y**2 - 7729*z**2)
    assert check_solutions(236*x**2 - 225*y**2 - 11*x*y - 13*y*z - 17*x*z)
    assert check_solutions(90*x**2 + 3*y**2 + 5*x*y + 2*z*y + 5*x*z)
    assert check_solutions(124*x**2 - 30*y**2 - 7729*z**2)


def test_no_square_ternary_quadratic():
    assert check_solutions(2*x*y + y*z - 3*x*z)
    assert check_solutions(189*x*y - 345*y*z - 12*x*z)
    assert check_solutions(23*x*y + 34*y*z)
    assert check_solutions(x*y + y*z + z*x)
    assert check_solutions(23*x*y + 23*y*z + 23*x*z)


def test_descent():

    u = ([(13, 23), (3, -11), (41, -113), (91, -3), (1, 1), (1, -1), (17, 13), (123689, 1), (19, -570)])
    for a, b in u:
        w, x, y = descent(a, b)
        assert a*x**2 + b*y**2 == w**2
    # the docstring warns against bad input, so these are expected results
    # - can't both be negative
    raises(TypeError, lambda: descent(-1, -3))
    # A can't be zero unless B != 1
    raises(ZeroDivisionError, lambda: descent(0, 3))
    # supposed to be square-free
    raises(TypeError, lambda: descent(4, 3))


def test_diophantine():
    assert check_solutions((x - y)*(y - z)*(z - x))
    assert check_solutions((x - y)*(x**2 + y**2 - z**2))
    assert check_solutions((x - 3*y + 7*z)*(x**2 + y**2 - z**2))
    assert check_solutions((x**2 - 3*y**2 - 1))
    assert check_solutions(y**2 + 7*x*y)
    assert check_solutions(x**2 - 3*x*y + y**2)
    assert check_solutions(z*(x**2 - y**2 - 15))
    assert check_solutions(x*(2*y - 2*z + 5))
    assert check_solutions((x**2 - 3*y**2 - 1)*(x**2 - y**2 - 15))
    assert check_solutions((x**2 - 3*y**2 - 1)*(y - 7*z))
    assert check_solutions((x**2 + y**2 - z**2)*(x - 7*y - 3*z + 4*w))
    # Following test case caused problems in parametric representation
    # But this can be solved by factroing out y.
    # No need to use methods for ternary quadratic equations.
    assert check_solutions(y**2 - 7*x*y + 4*y*z)
    assert check_solutions(x**2 - 2*x + 1)

    assert diophantine(x - y) == diophantine(Eq(x, y))
    assert diophantine(3*x*pi - 2*y*pi) == set([(2*t_0, 3*t_0)])
    eq = x**2 + y**2 + z**2 - 14
    base_sol = set([(1, 2, 3)])
    assert diophantine(eq) == base_sol
    complete_soln = set(signed_permutations(base_sol.pop()))
    assert diophantine(eq, permute=True) == complete_soln

    assert diophantine(x**2 + x*Rational(15, 14) - 3) == set()
    # test issue 11049
    eq = 92*x**2 - 99*y**2 - z**2
    coeff = eq.as_coefficients_dict()
    assert _diop_ternary_quadratic_normal((x, y, z), coeff) == \
        (9, 7, 51)
    assert diophantine(eq) == set([(
        891*p**2 + 9*q**2, -693*p**2 - 102*p*q + 7*q**2,
        5049*p**2 - 1386*p*q - 51*q**2)])
    eq = 2*x**2 + 2*y**2 - z**2
    coeff = eq.as_coefficients_dict()
    assert _diop_ternary_quadratic_normal((x, y, z), coeff) == \
        (1, 1, 2)
    assert diophantine(eq) == set([(
        2*p**2 - q**2, -2*p**2 + 4*p*q - q**2,
        4*p**2 - 4*p*q + 2*q**2)])
    eq = 411*x**2+57*y**2-221*z**2
    coeff = eq.as_coefficients_dict()
    assert _diop_ternary_quadratic_normal((x, y, z), coeff) == \
        (2021, 2645, 3066)
    assert diophantine(eq) == \
        set([(115197*p**2 - 446641*q**2, -150765*p**2 + 1355172*p*q -
        584545*q**2, 174762*p**2 - 301530*p*q + 677586*q**2)])
    eq = 573*x**2+267*y**2-984*z**2
    coeff = eq.as_coefficients_dict()
    assert _diop_ternary_quadratic_normal((x, y, z), coeff) == \
        (49, 233, 127)
    assert diophantine(eq) == \
        set([(4361*p**2 - 16072*q**2, -20737*p**2 + 83312*p*q - 76424*q**2,
        11303*p**2 - 41474*p*q + 41656*q**2)])
    # this produces factors during reconstruction
    eq = x**2 + 3*y**2 - 12*z**2
    coeff = eq.as_coefficients_dict()
    assert _diop_ternary_quadratic_normal((x, y, z), coeff) == \
        (0, 2, 1)
    assert diophantine(eq) == \
        set([(24*p*q, 2*p**2 - 24*q**2, p**2 + 12*q**2)])
    # solvers have not been written for every type
    raises(NotImplementedError, lambda: diophantine(x*y**2 + 1))

    # rational expressions
    assert diophantine(1/x) == set()
    assert diophantine(1/x + 1/y - S.Half)
    set([(6, 3), (-2, 1), (4, 4), (1, -2), (3, 6)])
    assert diophantine(x**2 + y**2 +3*x- 5, permute=True) == \
        set([(-1, 1), (-4, -1), (1, -1), (1, 1), (-4, 1), (-1, -1), (4, 1), (4, -1)])

<<<<<<< HEAD
    #test issue 18186
    assert diophantine(y**4 + x**4 - 2**4 - 3**4, syms=(x, y), permute=True) == \
        set([(-3, -2), (-3, 2), (-2, -3), (-2, 3), (2, -3), (2, 3), (3, -2), (3, 2)])
    assert diophantine(y**4 + x**4 - 2**4 - 3**4, syms=(y, x), permute=True) == \
        set([(-3, -2), (-3, 2), (-2, -3), (-2, 3), (2, -3), (2, 3), (3, -2), (3, 2)])
=======
    # issue 18122
    assert check_solutions(x**2-y)
    assert check_solutions(y**2-x)
    assert diophantine((x**2-y), t) == set([(t, t**2)])
    assert diophantine((y**2-x), t) == set([(t**2, -t)])
>>>>>>> 1923822d


def test_general_pythagorean():
    from sympy.abc import a, b, c, d, e

    assert check_solutions(a**2 + b**2 + c**2 - d**2)
    assert check_solutions(a**2 + 4*b**2 + 4*c**2 - d**2)
    assert check_solutions(9*a**2 + 4*b**2 + 4*c**2 - d**2)
    assert check_solutions(9*a**2 + 4*b**2 - 25*d**2 + 4*c**2 )
    assert check_solutions(9*a**2 - 16*d**2 + 4*b**2 + 4*c**2)
    assert check_solutions(-e**2 + 9*a**2 + 4*b**2 + 4*c**2 + 25*d**2)
    assert check_solutions(16*a**2 - b**2 + 9*c**2 + d**2 + 25*e**2)


def test_diop_general_sum_of_squares_quick():
    for i in range(3, 10):
        assert check_solutions(sum(i**2 for i in symbols(':%i' % i)) - i)
    raises(ValueError, lambda: _diop_general_sum_of_squares((x, y), 2))
    assert _diop_general_sum_of_squares((x, y, z), -2) == set()
    eq = x**2 + y**2 + z**2 - (1 + 4 + 9)
    assert diop_general_sum_of_squares(eq) == \
        set([(1, 2, 3)])
    eq = u**2 + v**2 + x**2 + y**2 + z**2 - 1313
    assert len(diop_general_sum_of_squares(eq, 3)) == 3
    # issue 11016
    var = symbols(':5') + (symbols('6', negative=True),)
    eq = Add(*[i**2 for i in var]) - 112

    base_soln = set(
        [(0, 1, 1, 5, 6, -7), (1, 1, 1, 3, 6, -8), (2, 3, 3, 4, 5, -7),
            (0, 1, 1, 1, 3, -10), (0, 0, 4, 4, 4, -8), (1, 2, 3, 3, 5, -8),
            (0, 1, 2, 3, 7, -7), (2, 2, 4, 4, 6, -6), (1, 1, 3, 4, 6, -7),
            (0, 2, 3, 3, 3, -9), (0, 0, 2, 2, 2, -10), (1, 1, 2, 3, 4, -9),
            (0, 1, 1, 2, 5, -9), (0, 0, 2, 6, 6, -6), (1, 3, 4, 5, 5, -6),
            (0, 2, 2, 2, 6, -8), (0, 3, 3, 3, 6, -7), (0, 2, 3, 5, 5, -7),
            (0, 1, 5, 5, 5, -6)])
    assert diophantine(eq) == base_soln
    assert len(diophantine(eq, permute=True)) == 196800

    # handle negated squares with signsimp
    assert diophantine(12 - x**2 - y**2 - z**2) == set([(2, 2, 2)])
    # diophantine handles simplification, so classify_diop should
    # not have to look for additional patterns that are removed
    # by diophantine
    eq = a**2 + b**2 + c**2 + d**2 - 4
    raises(NotImplementedError, lambda: classify_diop(-eq))


def test_diop_partition():
    for n in [8, 10]:
        for k in range(1, 8):
            for p in partition(n, k):
                assert len(p) == k
    assert [p for p in partition(3, 5)] == []
    assert [list(p) for p in partition(3, 5, 1)] == [
        [0, 0, 0, 0, 3], [0, 0, 0, 1, 2], [0, 0, 1, 1, 1]]
    assert list(partition(0)) == [()]
    assert list(partition(1, 0)) == [()]
    assert [list(i) for i in partition(3)] == [[1, 1, 1], [1, 2], [3]]


def test_prime_as_sum_of_two_squares():
    for i in [5, 13, 17, 29, 37, 41, 2341, 3557, 34841, 64601]:
        a, b = prime_as_sum_of_two_squares(i)
        assert a**2 + b**2 == i
    assert prime_as_sum_of_two_squares(7) is None
    ans = prime_as_sum_of_two_squares(800029)
    assert ans == (450, 773) and type(ans[0]) is int


def test_sum_of_three_squares():
    for i in [0, 1, 2, 34, 123, 34304595905, 34304595905394941, 343045959052344,
              800, 801, 802, 803, 804, 805, 806]:
        a, b, c = sum_of_three_squares(i)
        assert a**2 + b**2 + c**2 == i

    assert sum_of_three_squares(7) is None
    assert sum_of_three_squares((4**5)*15) is None
    assert sum_of_three_squares(25) == (5, 0, 0)
    assert sum_of_three_squares(4) == (0, 0, 2)


def test_sum_of_four_squares():
    from random import randint

    # this should never fail
    n = randint(1, 100000000000000)
    assert sum(i**2 for i in sum_of_four_squares(n)) == n

    assert sum_of_four_squares(0) == (0, 0, 0, 0)
    assert sum_of_four_squares(14) == (0, 1, 2, 3)
    assert sum_of_four_squares(15) == (1, 1, 2, 3)
    assert sum_of_four_squares(18) == (1, 2, 2, 3)
    assert sum_of_four_squares(19) == (0, 1, 3, 3)
    assert sum_of_four_squares(48) == (0, 4, 4, 4)


def test_power_representation():
    tests = [(1729, 3, 2), (234, 2, 4), (2, 1, 2), (3, 1, 3), (5, 2, 2), (12352, 2, 4),
             (32760, 2, 3)]

    for test in tests:
        n, p, k = test
        f = power_representation(n, p, k)

        while True:
            try:
                l = next(f)
                assert len(l) == k

                chk_sum = 0
                for l_i in l:
                    chk_sum = chk_sum + l_i**p
                assert chk_sum == n

            except StopIteration:
                break

    assert list(power_representation(20, 2, 4, True)) == \
        [(1, 1, 3, 3), (0, 0, 2, 4)]
    raises(ValueError, lambda: list(power_representation(1.2, 2, 2)))
    raises(ValueError, lambda: list(power_representation(2, 0, 2)))
    raises(ValueError, lambda: list(power_representation(2, 2, 0)))
    assert list(power_representation(-1, 2, 2)) == []
    assert list(power_representation(1, 1, 1)) == [(1,)]
    assert list(power_representation(3, 2, 1)) == []
    assert list(power_representation(4, 2, 1)) == [(2,)]
    assert list(power_representation(3**4, 4, 6, zeros=True)) == \
        [(1, 2, 2, 2, 2, 2), (0, 0, 0, 0, 0, 3)]
    assert list(power_representation(3**4, 4, 5, zeros=False)) == []
    assert list(power_representation(-2, 3, 2)) == [(-1, -1)]
    assert list(power_representation(-2, 4, 2)) == []
    assert list(power_representation(0, 3, 2, True)) == [(0, 0)]
    assert list(power_representation(0, 3, 2, False)) == []
    # when we are dealing with squares, do feasibility checks
    assert len(list(power_representation(4**10*(8*10 + 7), 2, 3))) == 0
    # there will be a recursion error if these aren't recognized
    big = 2**30
    for i in [13, 10, 7, 5, 4, 2, 1]:
        assert list(sum_of_powers(big, 2, big - i)) == []


def test_assumptions():
    """
    Test whether diophantine respects the assumptions.
    """
    #Test case taken from the below so question regarding assumptions in diophantine module
    #https://stackoverflow.com/questions/23301941/how-can-i-declare-natural-symbols-with-sympy
    m, n = symbols('m n', integer=True, positive=True)
    diof = diophantine(n ** 2 + m * n - 500)
    assert diof == set([(5, 20), (40, 10), (95, 5), (121, 4), (248, 2), (499, 1)])

    a, b = symbols('a b', integer=True, positive=False)
    diof = diophantine(a*b + 2*a + 3*b - 6)
    assert diof == set([(-15, -3), (-9, -4), (-7, -5), (-6, -6), (-5, -8), (-4, -14)])


def check_solutions(eq):
    """
    Determines whether solutions returned by diophantine() satisfy the original
    equation. Hope to generalize this so we can remove functions like check_ternay_quadratic,
    check_solutions_normal, check_solutions()
    """
    s = diophantine(eq)

    factors = Mul.make_args(eq)

    var = list(eq.free_symbols)
    var.sort(key=default_sort_key)

    while s:
        solution = s.pop()
        for f in factors:
            if diop_simplify(f.subs(zip(var, solution))) == 0:
                break
        else:
            return False
    return True


def test_diopcoverage():
    eq = (2*x + y + 1)**2
    assert diop_solve(eq) == set([(t_0, -2*t_0 - 1)])
    eq = 2*x**2 + 6*x*y + 12*x + 4*y**2 + 18*y + 18
    assert diop_solve(eq) == set([(t_0, -t_0 - 3), (2*t_0 - 3, -t_0)])
    assert diop_quadratic(x + y**2 - 3) == set([(-t**2 + 3, -t)])

    assert diop_linear(x + y - 3) == (t_0, 3 - t_0)

    assert base_solution_linear(0, 1, 2, t=None) == (0, 0)
    ans = (3*t - 1, -2*t + 1)
    assert base_solution_linear(4, 8, 12, t) == ans
    assert base_solution_linear(4, 8, 12, t=None) == tuple(_.subs(t, 0) for _ in ans)

    assert cornacchia(1, 1, 20) is None
    assert cornacchia(1, 1, 5) == set([(2, 1)])
    assert cornacchia(1, 2, 17) == set([(3, 2)])

    raises(ValueError, lambda: reconstruct(4, 20, 1))

    assert gaussian_reduce(4, 1, 3) == (1, 1)
    eq = -w**2 - x**2 - y**2 + z**2

    assert diop_general_pythagorean(eq) == \
        diop_general_pythagorean(-eq) == \
            (m1**2 + m2**2 - m3**2, 2*m1*m3,
            2*m2*m3, m1**2 + m2**2 + m3**2)

    assert check_param(S(3) + x/3, S(4) + x/2, S(2), x) == (None, None)
    assert check_param(Rational(3, 2), S(4) + x, S(2), x) == (None, None)
    assert check_param(S(4) + x, Rational(3, 2), S(2), x) == (None, None)

    assert _nint_or_floor(16, 10) == 2
    assert _odd(1) == (not _even(1)) == True
    assert _odd(0) == (not _even(0)) == False
    assert _remove_gcd(2, 4, 6) == (1, 2, 3)
    raises(TypeError, lambda: _remove_gcd((2, 4, 6)))
    assert sqf_normal(2 * 3**2 * 5, 2 * 5 * 11, 2 * 7**2 * 11)  == \
        (11, 1, 5)

    # it's ok if these pass some day when the solvers are implemented
    raises(NotImplementedError, lambda: diophantine(x**2 + y**2 + x*y + 2*y*z - 12))
    raises(NotImplementedError, lambda: diophantine(x**3 + y**2))
    assert diop_quadratic(x**2 + y**2 - 1**2 - 3**4) == \
        set([(-9, -1), (-9, 1), (-1, -9), (-1, 9), (1, -9), (1, 9), (9, -1), (9, 1)])


def test_holzer():
    # if the input is good, don't let it diverge in holzer()
    # (but see test_fail_holzer below)
    assert holzer(2, 7, 13, 4, 79, 23) == (2, 7, 13)

    # None in uv condition met; solution is not Holzer reduced
    # so this will hopefully change but is here for coverage
    assert holzer(2, 6, 2, 1, 1, 10) == (2, 6, 2)

    raises(ValueError, lambda: holzer(2, 7, 14, 4, 79, 23))


@XFAIL
def test_fail_holzer():
    eq = lambda x, y, z: a*x**2 + b*y**2 - c*z**2
    a, b, c = 4, 79, 23
    x, y, z = xyz = 26, 1, 11
    X, Y, Z = ans = 2, 7, 13
    assert eq(*xyz) == 0
    assert eq(*ans) == 0
    assert max(a*x**2, b*y**2, c*z**2) <= a*b*c
    assert max(a*X**2, b*Y**2, c*Z**2) <= a*b*c
    h = holzer(x, y, z, a, b, c)
    assert h == ans  # it would be nice to get the smaller soln


def test_issue_9539():
    assert diophantine(6*w + 9*y + 20*x - z) == \
        set([(t_0, t_1, t_1 + t_2, 6*t_0 + 29*t_1 + 9*t_2)])


def test_issue_8943():
    assert diophantine(
        (3*(x**2 + y**2 + z**2) - 14*(x*y + y*z + z*x))) == \
        set([(0, 0, 0)])


def test_diop_sum_of_even_powers():
    eq = x**4 + y**4 + z**4 - 2673
    assert diop_solve(eq) == set([(3, 6, 6), (2, 4, 7)])
    assert diop_general_sum_of_even_powers(eq, 2) == set(
        [(3, 6, 6), (2, 4, 7)])
    raises(NotImplementedError, lambda: diop_general_sum_of_even_powers(-eq, 2))
    neg = symbols('neg', negative=True)
    eq = x**4 + y**4 + neg**4 - 2673
    assert diop_general_sum_of_even_powers(eq) == set([(-3, 6, 6)])
    assert diophantine(x**4 + y**4 + 2) == set()
    assert diop_general_sum_of_even_powers(x**4 + y**4 - 2, limit=0) == set()


def test_sum_of_squares_powers():
    tru = set([
    (0, 0, 1, 1, 11), (0, 0, 5, 7, 7), (0, 1, 3, 7, 8), (0, 1, 4, 5, 9),
    (0, 3, 4, 7, 7), (0, 3, 5, 5, 8), (1, 1, 2, 6, 9), (1, 1, 6, 6, 7),
    (1, 2, 3, 3, 10), (1, 3, 4, 4, 9), (1, 5, 5, 6, 6), (2, 2, 3, 5, 9),
    (2, 3, 5, 6, 7), (3, 3, 4, 5, 8)])
    eq = u**2 + v**2 + x**2 + y**2 + z**2 - 123
    ans = diop_general_sum_of_squares(eq, oo)  # allow oo to be used
    assert len(ans) == 14
    assert ans == tru

    raises(ValueError, lambda: list(sum_of_squares(10, -1)))
    assert list(sum_of_squares(-10, 2)) == []
    assert list(sum_of_squares(2, 3)) == []
    assert list(sum_of_squares(0, 3, True)) == [(0, 0, 0)]
    assert list(sum_of_squares(0, 3)) == []
    assert list(sum_of_squares(4, 1)) == [(2,)]
    assert list(sum_of_squares(5, 1)) == []
    assert list(sum_of_squares(50, 2)) == [(5, 5), (1, 7)]
    assert list(sum_of_squares(11, 5, True)) == [
        (1, 1, 1, 2, 2), (0, 0, 1, 1, 3)]
    assert list(sum_of_squares(8, 8)) == [(1, 1, 1, 1, 1, 1, 1, 1)]

    assert [len(list(sum_of_squares(i, 5, True))) for i in range(30)] == [
        1, 1, 1, 1, 2,
        2, 1, 1, 2, 2,
        2, 2, 2, 3, 2,
        1, 3, 3, 3, 3,
        4, 3, 3, 2, 2,
        4, 4, 4, 4, 5]
    assert [len(list(sum_of_squares(i, 5))) for i in range(30)] == [
        0, 0, 0, 0, 0,
        1, 0, 0, 1, 0,
        0, 1, 0, 1, 1,
        0, 1, 1, 0, 1,
        2, 1, 1, 1, 1,
        1, 1, 1, 1, 3]
    for i in range(30):
        s1 = set(sum_of_squares(i, 5, True))
        assert not s1 or all(sum(j**2 for j in t) == i for t in s1)
        s2 = set(sum_of_squares(i, 5))
        assert all(sum(j**2 for j in t) == i for t in s2)

    raises(ValueError, lambda: list(sum_of_powers(2, -1, 1)))
    raises(ValueError, lambda: list(sum_of_powers(2, 1, -1)))
    assert list(sum_of_powers(-2, 3, 2)) == [(-1, -1)]
    assert list(sum_of_powers(-2, 4, 2)) == []
    assert list(sum_of_powers(2, 1, 1)) == [(2,)]
    assert list(sum_of_powers(2, 1, 3, True)) == [(0, 0, 2), (0, 1, 1)]
    assert list(sum_of_powers(5, 1, 2, True)) == [(0, 5), (1, 4), (2, 3)]
    assert list(sum_of_powers(6, 2, 2)) == []
    assert list(sum_of_powers(3**5, 3, 1)) == []
    assert list(sum_of_powers(3**6, 3, 1)) == [(9,)] and (9**3 == 3**6)
    assert list(sum_of_powers(2**1000, 5, 2)) == []


def test__can_do_sum_of_squares():
    assert _can_do_sum_of_squares(3, -1) is False
    assert _can_do_sum_of_squares(-3, 1) is False
    assert _can_do_sum_of_squares(0, 1)
    assert _can_do_sum_of_squares(4, 1)
    assert _can_do_sum_of_squares(1, 2)
    assert _can_do_sum_of_squares(2, 2)
    assert _can_do_sum_of_squares(3, 2) is False


def test_diophantine_permute_sign():
    from sympy.abc import a, b, c, d, e
    eq = a**4 + b**4 - (2**4 + 3**4)
    base_sol = set([(2, 3)])
    assert diophantine(eq) == base_sol
    complete_soln = set(signed_permutations(base_sol.pop()))
    assert diophantine(eq, permute=True) == complete_soln

    eq = a**2 + b**2 + c**2 + d**2 + e**2 - 234
    assert len(diophantine(eq)) == 35
    assert len(diophantine(eq, permute=True)) == 62000
    soln = set([(-1, -1), (-1, 2), (1, -2), (1, 1)])
    assert diophantine(10*x**2 + 12*x*y + 12*y**2 - 34, permute=True) == soln


@XFAIL
def test_not_implemented():
    eq = x**2 + y**4 - 1**2 - 3**4
    assert diophantine(eq, syms=[x, y]) == set([(9, 1), (1, 3)])


def test_issue_9538():
    eq = x - 3*y + 2
    assert diophantine(eq, syms=[y,x]) == set([(t_0, 3*t_0 - 2)])
    raises(TypeError, lambda: diophantine(eq, syms=set([y,x])))


def test_ternary_quadratic():
    # solution with 3 parameters
    s = diophantine(2*x**2 + y**2 - 2*z**2)
    p, q, r = ordered(S(s).free_symbols)
    assert s == {(
        p**2 - 2*q**2,
        -2*p**2 + 4*p*q - 4*p*r - 4*q**2,
        p**2 - 4*p*q + 2*q**2 - 4*q*r)}
    # solution with Mul in solution
    s = diophantine(x**2 + 2*y**2 - 2*z**2)
    assert s == {(4*p*q, p**2 - 2*q**2, p**2 + 2*q**2)}
    # solution with no Mul in solution
    s = diophantine(2*x**2 + 2*y**2 - z**2)
    assert s == {(2*p**2 - q**2, -2*p**2 + 4*p*q - q**2,
        4*p**2 - 4*p*q + 2*q**2)}
    # reduced form when parametrized
    s = diophantine(3*x**2 + 72*y**2 - 27*z**2)
    assert s == {(24*p**2 - 9*q**2, 6*p*q, 8*p**2 + 3*q**2)}
    assert parametrize_ternary_quadratic(
        3*x**2 + 2*y**2 - z**2 - 2*x*y + 5*y*z - 7*y*z) == (
        2*p**2 - 2*p*q - q**2, 2*p**2 + 2*p*q - q**2, 2*p**2 -
        2*p*q + 3*q**2)
    assert parametrize_ternary_quadratic(
        124*x**2 - 30*y**2 - 7729*z**2) == (
        -1410*p**2 - 363263*q**2, 2700*p**2 + 30916*p*q -
        695610*q**2, -60*p**2 + 5400*p*q + 15458*q**2)<|MERGE_RESOLUTION|>--- conflicted
+++ resolved
@@ -547,19 +547,19 @@
     assert diophantine(x**2 + y**2 +3*x- 5, permute=True) == \
         set([(-1, 1), (-4, -1), (1, -1), (1, 1), (-4, 1), (-1, -1), (4, 1), (4, -1)])
 
-<<<<<<< HEAD
+
     #test issue 18186
     assert diophantine(y**4 + x**4 - 2**4 - 3**4, syms=(x, y), permute=True) == \
         set([(-3, -2), (-3, 2), (-2, -3), (-2, 3), (2, -3), (2, 3), (3, -2), (3, 2)])
     assert diophantine(y**4 + x**4 - 2**4 - 3**4, syms=(y, x), permute=True) == \
         set([(-3, -2), (-3, 2), (-2, -3), (-2, 3), (2, -3), (2, 3), (3, -2), (3, 2)])
-=======
+
     # issue 18122
     assert check_solutions(x**2-y)
     assert check_solutions(y**2-x)
     assert diophantine((x**2-y), t) == set([(t, t**2)])
     assert diophantine((y**2-x), t) == set([(t**2, -t)])
->>>>>>> 1923822d
+
 
 
 def test_general_pythagorean():

--- conflicted
+++ resolved
@@ -626,20 +626,6 @@
     assert solveset_real(eq, x) == u
 
 
-<<<<<<< HEAD
-=======
-@XFAIL
-def test_rewrite_trigh():
-    # if this import passes then the test below should also pass
-    from sympy import sech
-    assert solveset_real(sinh(x) + sech(x), x) == FiniteSet(
-        2*atanh(Rational(-1, 2) + sqrt(5)/2 - sqrt(-2*sqrt(5) + 2)/2),
-        2*atanh(Rational(-1, 2) + sqrt(5)/2 + sqrt(-2*sqrt(5) + 2)/2),
-        2*atanh(-sqrt(5)/2 - S.Half + sqrt(2 + 2*sqrt(5))/2),
-        2*atanh(-sqrt(2 + 2*sqrt(5))/2 - sqrt(5)/2 - S.Half))
-
-
->>>>>>> f8581068
 def test_real_imag_splitting():
     a, b = symbols('a b', real=True)
     assert solveset_real(sqrt(a**2 - b**2) - 3, a) == \

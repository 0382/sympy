--- conflicted
+++ resolved
@@ -4,13 +4,9 @@
 
 from sympy import diff, zeros, Matrix, eye, sympify
 from sympy.physics.vector import (dynamicsymbols, ReferenceFrame, Point)
-<<<<<<< HEAD
-=======
-from sympy.physics.mechanics.functions import _mat_inv_mul, \
-        _find_dynamicsymbols, _subs_keep_derivs
+from sympy.physics.mechanics.functions import find_dynamicsymbols, msubs
 from sympy.physics.mechanics.linearize import Linearizer
 from sympy.utilities import default_sort_key
->>>>>>> 5dbca603
 from sympy.utilities.exceptions import SymPyDeprecationWarning
 from sympy.utilities.misc import filldedent
 import collections
@@ -395,7 +391,7 @@
         # Find all other dynamic symbols, forming the forcing vector r.
         # Sort r to make it canonical.
         insyms = set(Matrix([q, u, ud, lams]))
-        r = list(_find_dynamicsymbols(f_3, insyms))
+        r = list(find_dynamicsymbols(f_3, insyms))
         r.sort(key=default_sort_key)
         # Check for any derivatives of variables in r that are also found in r.
         for i in r:
@@ -471,8 +467,8 @@
                 zeros(k, k))))
         force_matrix = self.forcing.col_join(self._f_cd)
         # Sub in the operating point
-        mass_matrix = _subs_keep_derivs(mass_matrix, op_point_dict)
-        force_matrix = _subs_keep_derivs(force_matrix, op_point_dict)
+        mass_matrix = msubs(mass_matrix, op_point_dict)
+        force_matrix = msubs(force_matrix, op_point_dict)
         # Solve for the multipliers
         sol_list = mass_matrix.LUsolve(-force_matrix)[-k:]
         if sol_type == 'dict':

--- conflicted
+++ resolved
@@ -5,16 +5,10 @@
 from sympy.physics.mechanics.method import _Methods
 from sympy.physics.mechanics.particle import Particle
 from sympy.physics.mechanics.rigidbody import RigidBody
-<<<<<<< HEAD
 from sympy.physics.mechanics.functions import (msubs, find_dynamicsymbols,
                                                _f_list_parser,
                                                _validate_coordinates,
-                                               cramer_solve)
-=======
-from sympy.physics.mechanics.functions import (
-    msubs, find_dynamicsymbols, _f_list_parser, _validate_coordinates,
-    _parse_linear_solver)
->>>>>>> 326277cf
+                                               _parse_linear_solver)
 from sympy.physics.mechanics.linearize import Linearizer
 from sympy.utilities.iterables import iterable
 
@@ -290,11 +284,7 @@
             # to independent speeds as: udep = Ars*uind, neglecting the C term.
             B_ind = self._k_nh[:, :p]
             B_dep = self._k_nh[:, p:o]
-<<<<<<< HEAD
-            self._Ars = -cramer_solve(B_dep, B_ind)
-=======
             self._Ars = -linear_solver(B_dep, B_ind)
->>>>>>> 326277cf
         else:
             self._f_nh = Matrix()
             self._k_nh = Matrix()

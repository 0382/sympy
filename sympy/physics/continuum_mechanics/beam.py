"""
This module can be used to solve 2D beam bending problems with
singularity functions in mechanics.
"""

from sympy.core import S, Symbol, diff, symbols
from sympy.core.add import Add
from sympy.core.expr import Expr
from sympy.core.function import (Derivative, Function)
from sympy.core.mul import Mul
from sympy.core.relational import Eq
from sympy.core.sympify import sympify
from sympy.solvers import linsolve
from sympy.solvers.ode.ode import dsolve
from sympy.solvers.solvers import solve
from sympy.printing import sstr
from sympy.functions import SingularityFunction, Piecewise, factorial
from sympy.integrals import integrate
from sympy.series import limit
from sympy.plotting import plot, PlotGrid
from sympy.geometry.entity import GeometryEntity
from sympy.external import import_module
from sympy.sets.sets import Interval
from sympy.utilities.lambdify import lambdify
from sympy.utilities.decorator import doctest_depends_on
from sympy.utilities.iterables import iterable
import warnings

numpy = import_module('numpy', import_kwargs={'fromlist':['arange']})



class Beam:
    """
    A Beam is a structural element that is capable of withstanding load
    primarily by resisting against bending. Beams are characterized by
    their cross sectional profile(Second moment of area), their length
    and their material.

    .. note::
       A consistent sign convention must be used while solving a beam
       bending problem; the results will
       automatically follow the chosen sign convention. However, the
       chosen sign convention must respect the rule that, on the positive
       side of beam's axis (in respect to current section), a loading force
       giving positive shear yields a negative moment, as below (the
       curved arrow shows the positive moment and rotation):

    .. image:: allowed-sign-conventions.png

    Examples
    ========
    There is a beam of length 4 meters. A constant distributed load of 6 N/m
    is applied from half of the beam till the end. There are two simple supports
    below the beam, one at the starting point and another at the ending point
    of the beam. The deflection of the beam at the end is restricted.

    Using the sign convention of downwards forces being positive.

    >>> from sympy.physics.continuum_mechanics.beam import Beam
    >>> from sympy import symbols, Piecewise
    >>> E, I = symbols('E, I')
    >>> R1, R2 = symbols('R1, R2')
    >>> b = Beam(4, E, I)
    >>> b.apply_load(R1, 0, -1)
    >>> b.apply_load(6, 2, 0)
    >>> b.apply_load(R2, 4, -1)
    >>> b.bc_deflection = [(0, 0), (4, 0)]
    >>> b.boundary_conditions
    {'deflection': [(0, 0), (4, 0)], 'slope': []}
    >>> b.load
    R1*SingularityFunction(x, 0, -1) + R2*SingularityFunction(x, 4, -1) + 6*SingularityFunction(x, 2, 0)
    >>> b.solve_for_reaction_loads(R1, R2)
    >>> b.load
    -3*SingularityFunction(x, 0, -1) + 6*SingularityFunction(x, 2, 0) - 9*SingularityFunction(x, 4, -1)
    >>> b.shear_force()
    3*SingularityFunction(x, 0, 0) - 6*SingularityFunction(x, 2, 1) + 9*SingularityFunction(x, 4, 0)
    >>> b.bending_moment()
    3*SingularityFunction(x, 0, 1) - 3*SingularityFunction(x, 2, 2) + 9*SingularityFunction(x, 4, 1)
    >>> b.slope()
    (-3*SingularityFunction(x, 0, 2)/2 + SingularityFunction(x, 2, 3) - 9*SingularityFunction(x, 4, 2)/2 + 7)/(E*I)
    >>> b.deflection()
    (7*x - SingularityFunction(x, 0, 3)/2 + SingularityFunction(x, 2, 4)/4 - 3*SingularityFunction(x, 4, 3)/2)/(E*I)
    >>> b.deflection().rewrite(Piecewise)
    (7*x - Piecewise((x**3, x >= 0), (0, True))/2
         - 3*Piecewise(((x - 4)**3, x >= 4), (0, True))/2
         + Piecewise(((x - 2)**4, x >= 2), (0, True))/4)/(E*I)

    Calculate the support reactions for a fully symbolic beam of length L.
    There are two simple supports below the beam, one at the starting point
    and another at the ending point of the beam. The deflection of the beam
    at the end is restricted. The beam is loaded with:

    * a downward point load P1 applied at L/4
    * an upward point load P2 applied at L/8
    * a counterclockwise moment M1 applied at L/2
    * a clockwise moment M2 applied at 3*L/4
    * a distributed constant load q1, applied downward, starting from L/2
      up to 3*L/4
    * a distributed constant load q2, applied upward, starting from 3*L/4
      up to L

    No assumptions are needed for symbolic loads. However, defining a positive
    length will help the algorithm to compute the solution.

    >>> E, I = symbols('E, I')
    >>> L = symbols("L", positive=True)
    >>> P1, P2, M1, M2, q1, q2 = symbols("P1, P2, M1, M2, q1, q2")
    >>> R1, R2 = symbols('R1, R2')
    >>> b = Beam(L, E, I)
    >>> b.apply_load(R1, 0, -1)
    >>> b.apply_load(R2, L, -1)
    >>> b.apply_load(P1, L/4, -1)
    >>> b.apply_load(-P2, L/8, -1)
    >>> b.apply_load(M1, L/2, -2)
    >>> b.apply_load(-M2, 3*L/4, -2)
    >>> b.apply_load(q1, L/2, 0, 3*L/4)
    >>> b.apply_load(-q2, 3*L/4, 0, L)
    >>> b.bc_deflection = [(0, 0), (L, 0)]
    >>> b.solve_for_reaction_loads(R1, R2)
    >>> print(b.reaction_loads[R1])
    (-3*L**2*q1 + L**2*q2 - 24*L*P1 + 28*L*P2 - 32*M1 + 32*M2)/(32*L)
    >>> print(b.reaction_loads[R2])
    (-5*L**2*q1 + 7*L**2*q2 - 8*L*P1 + 4*L*P2 + 32*M1 - 32*M2)/(32*L)
    """

    def __init__(self, length, elastic_modulus, second_moment, area=Symbol('A'), variable=Symbol('x'), base_char='C'):
        """Initializes the class.

        Parameters
        ==========

        length : Sympifyable
            A Symbol or value representing the Beam's length.

        elastic_modulus : Sympifyable
            A SymPy expression representing the Beam's Modulus of Elasticity.
            It is a measure of the stiffness of the Beam material. It can
            also be a continuous function of position along the beam.

        second_moment : Sympifyable or Geometry object
            Describes the cross-section of the beam via a SymPy expression
            representing the Beam's second moment of area. It is a geometrical
            property of an area which reflects how its points are distributed
            with respect to its neutral axis. It can also be a continuous
            function of position along the beam. Alternatively ``second_moment``
            can be a shape object such as a ``Polygon`` from the geometry module
            representing the shape of the cross-section of the beam. In such cases,
            it is assumed that the x-axis of the shape object is aligned with the
            bending axis of the beam. The second moment of area will be computed
            from the shape object internally.

        area : Symbol/float
            Represents the cross-section area of beam

        variable : Symbol, optional
            A Symbol object that will be used as the variable along the beam
            while representing the load, shear, moment, slope and deflection
            curve. By default, it is set to ``Symbol('x')``.

        base_char : String, optional
            A String that will be used as base character to generate sequential
            symbols for integration constants in cases where boundary conditions
            are not sufficient to solve them.
        """
        self.length = length
        self.elastic_modulus = elastic_modulus
        if isinstance(second_moment, GeometryEntity):
            self.cross_section = second_moment
        else:
            self.cross_section = None
            self.second_moment = second_moment
        self.variable = variable
        self._base_char = base_char
        self._boundary_conditions = {'deflection': [], 'slope': []}
        self._load = 0
        self.area = area
        self._applied_supports = []
        self._support_as_loads = []
        self._applied_loads = []
        self._reaction_loads = {}
        self._ild_reactions = {}
        self._ild_shear = 0
        self._ild_moment = 0
        # _original_load is a copy of _load equations with unsubstituted reaction
        # forces. It is used for calculating reaction forces in case of I.L.D.
        self._original_load = 0
        self._composite_type = None
        self._hinge_position = None

    def __str__(self):
        shape_description = self._cross_section if self._cross_section else self._second_moment
        str_sol = 'Beam({}, {}, {})'.format(sstr(self._length), sstr(self._elastic_modulus), sstr(shape_description))
        return str_sol

    @property
    def reaction_loads(self):
        """ Returns the reaction forces in a dictionary."""
        return self._reaction_loads

    @property
    def ild_shear(self):
        """ Returns the I.L.D. shear equation."""
        return self._ild_shear

    @property
    def ild_reactions(self):
        """ Returns the I.L.D. reaction forces in a dictionary."""
        return self._ild_reactions

    @property
    def ild_moment(self):
        """ Returns the I.L.D. moment equation."""
        return self._ild_moment

    @property
    def length(self):
        """Length of the Beam."""
        return self._length

    @length.setter
    def length(self, l):
        self._length = sympify(l)

    @property
    def area(self):
        """Cross-sectional area of the Beam. """
        return self._area

    @area.setter
    def area(self, a):
        self._area = sympify(a)

    @property
    def variable(self):
        """
        A symbol that can be used as a variable along the length of the beam
        while representing load distribution, shear force curve, bending
        moment, slope curve and the deflection curve. By default, it is set
        to ``Symbol('x')``, but this property is mutable.

        Examples
        ========

        >>> from sympy.physics.continuum_mechanics.beam import Beam
        >>> from sympy import symbols
        >>> E, I, A = symbols('E, I, A')
        >>> x, y, z = symbols('x, y, z')
        >>> b = Beam(4, E, I)
        >>> b.variable
        x
        >>> b.variable = y
        >>> b.variable
        y
        >>> b = Beam(4, E, I, A, z)
        >>> b.variable
        z
        """
        return self._variable

    @variable.setter
    def variable(self, v):
        if isinstance(v, Symbol):
            self._variable = v
        else:
            raise TypeError("""The variable should be a Symbol object.""")

    @property
    def elastic_modulus(self):
        """Young's Modulus of the Beam. """
        return self._elastic_modulus

    @elastic_modulus.setter
    def elastic_modulus(self, e):
        self._elastic_modulus = sympify(e)

    @property
    def second_moment(self):
        """Second moment of area of the Beam. """
        return self._second_moment

    @second_moment.setter
    def second_moment(self, i):
        self._cross_section = None
        if isinstance(i, GeometryEntity):
            raise ValueError("To update cross-section geometry use `cross_section` attribute")
        else:
            self._second_moment = sympify(i)

    @property
    def cross_section(self):
        """Cross-section of the beam"""
        return self._cross_section

    @cross_section.setter
    def cross_section(self, s):
        if s:
            self._second_moment = s.second_moment_of_area()[0]
        self._cross_section = s

    @property
    def boundary_conditions(self):
        """
        Returns a dictionary of boundary conditions applied on the beam.
        The dictionary has three keywords namely moment, slope and deflection.
        The value of each keyword is a list of tuple, where each tuple
        contains location and value of a boundary condition in the format
        (location, value).

        Examples
        ========
        There is a beam of length 4 meters. The bending moment at 0 should be 4
        and at 4 it should be 0. The slope of the beam should be 1 at 0. The
        deflection should be 2 at 0.

        >>> from sympy.physics.continuum_mechanics.beam import Beam
        >>> from sympy import symbols
        >>> E, I = symbols('E, I')
        >>> b = Beam(4, E, I)
        >>> b.bc_deflection = [(0, 2)]
        >>> b.bc_slope = [(0, 1)]
        >>> b.boundary_conditions
        {'deflection': [(0, 2)], 'slope': [(0, 1)]}

        Here the deflection of the beam should be ``2`` at ``0``.
        Similarly, the slope of the beam should be ``1`` at ``0``.
        """
        return self._boundary_conditions

    @property
    def bc_slope(self):
        return self._boundary_conditions['slope']

    @bc_slope.setter
    def bc_slope(self, s_bcs):
        self._boundary_conditions['slope'] = s_bcs

    @property
    def bc_deflection(self):
        return self._boundary_conditions['deflection']

    @bc_deflection.setter
    def bc_deflection(self, d_bcs):
        self._boundary_conditions['deflection'] = d_bcs

    def join(self, beam, via="fixed"):
        """
        This method joins two beams to make a new composite beam system.
        Passed Beam class instance is attached to the right end of calling
        object. This method can be used to form beams having Discontinuous
        values of Elastic modulus or Second moment.

        Parameters
        ==========
        beam : Beam class object
            The Beam object which would be connected to the right of calling
            object.
        via : String
            States the way two Beam object would get connected
            - For axially fixed Beams, via="fixed"
            - For Beams connected via hinge, via="hinge"

        Examples
        ========
        There is a cantilever beam of length 4 meters. For first 2 meters
        its moment of inertia is `1.5*I` and `I` for the other end.
        A pointload of magnitude 4 N is applied from the top at its free end.

        >>> from sympy.physics.continuum_mechanics.beam import Beam
        >>> from sympy import symbols
        >>> E, I = symbols('E, I')
        >>> R1, R2 = symbols('R1, R2')
        >>> b1 = Beam(2, E, 1.5*I)
        >>> b2 = Beam(2, E, I)
        >>> b = b1.join(b2, "fixed")
        >>> b.apply_load(20, 4, -1)
        >>> b.apply_load(R1, 0, -1)
        >>> b.apply_load(R2, 0, -2)
        >>> b.bc_slope = [(0, 0)]
        >>> b.bc_deflection = [(0, 0)]
        >>> b.solve_for_reaction_loads(R1, R2)
        >>> b.load
        80*SingularityFunction(x, 0, -2) - 20*SingularityFunction(x, 0, -1) + 20*SingularityFunction(x, 4, -1)
        >>> b.slope()
        (-((-80*SingularityFunction(x, 0, 1) + 10*SingularityFunction(x, 0, 2) - 10*SingularityFunction(x, 4, 2))/I + 120/I)/E + 80.0/(E*I))*SingularityFunction(x, 2, 0)
        - 0.666666666666667*(-80*SingularityFunction(x, 0, 1) + 10*SingularityFunction(x, 0, 2) - 10*SingularityFunction(x, 4, 2))*SingularityFunction(x, 0, 0)/(E*I)
        + 0.666666666666667*(-80*SingularityFunction(x, 0, 1) + 10*SingularityFunction(x, 0, 2) - 10*SingularityFunction(x, 4, 2))*SingularityFunction(x, 2, 0)/(E*I)
        """
        x = self.variable
        E = self.elastic_modulus
        new_length = self.length + beam.length
        if self.second_moment != beam.second_moment:
            new_second_moment = Piecewise((self.second_moment, x<=self.length),
                                    (beam.second_moment, x<=new_length))
        else:
            new_second_moment = self.second_moment

        if via == "fixed":
            new_beam = Beam(new_length, E, new_second_moment, x)
            new_beam._composite_type = "fixed"
            return new_beam

        if via == "hinge":
            new_beam = Beam(new_length, E, new_second_moment, x)
            new_beam._composite_type = "hinge"
            new_beam._hinge_position = self.length
            return new_beam

    def apply_support(self, loc, type="fixed"):
        """
        This method applies support to a particular beam object.

        Parameters
        ==========
        loc : Sympifyable
            Location of point at which support is applied.
        type : String
            Determines type of Beam support applied. To apply support structure
            with
            - zero degree of freedom, type = "fixed"
            - one degree of freedom, type = "pin"
            - two degrees of freedom, type = "roller"

        Examples
        ========
        There is a beam of length 30 meters. A moment of magnitude 120 Nm is
        applied in the clockwise direction at the end of the beam. A pointload
        of magnitude 8 N is applied from the top of the beam at the starting
        point. There are two simple supports below the beam. One at the end
        and another one at a distance of 10 meters from the start. The
        deflection is restricted at both the supports.

        Using the sign convention of upward forces and clockwise moment
        being positive.

        >>> from sympy.physics.continuum_mechanics.beam import Beam
        >>> from sympy import symbols
        >>> E, I = symbols('E, I')
        >>> b = Beam(30, E, I)
        >>> b.apply_support(10, 'roller')
        >>> b.apply_support(30, 'roller')
        >>> b.apply_load(-8, 0, -1)
        >>> b.apply_load(120, 30, -2)
        >>> R_10, R_30 = symbols('R_10, R_30')
        >>> b.solve_for_reaction_loads(R_10, R_30)
        >>> b.load
        -8*SingularityFunction(x, 0, -1) + 6*SingularityFunction(x, 10, -1)
        + 120*SingularityFunction(x, 30, -2) + 2*SingularityFunction(x, 30, -1)
        >>> b.slope()
        (-4*SingularityFunction(x, 0, 2) + 3*SingularityFunction(x, 10, 2)
            + 120*SingularityFunction(x, 30, 1) + SingularityFunction(x, 30, 2) + 4000/3)/(E*I)
        """
        loc = sympify(loc)
        self._applied_supports.append((loc, type))
        if type in ("pin", "roller"):
            reaction_load = Symbol('R_'+str(loc))
            self.apply_load(reaction_load, loc, -1)
            self.bc_deflection.append((loc, 0))
        else:
            reaction_load = Symbol('R_'+str(loc))
            reaction_moment = Symbol('M_'+str(loc))
            self.apply_load(reaction_load, loc, -1)
            self.apply_load(reaction_moment, loc, -2)
            self.bc_deflection.append((loc, 0))
            self.bc_slope.append((loc, 0))
            self._support_as_loads.append((reaction_moment, loc, -2, None))

        self._support_as_loads.append((reaction_load, loc, -1, None))

    def apply_load(self, value, start, order, end=None):
        """
        This method adds up the loads given to a particular beam object.

        Parameters
        ==========
        value : Sympifyable
            The value inserted should have the units [Force/(Distance**(n+1)]
            where n is the order of applied load.
            Units for applied loads:

               - For moments, unit = kN*m
               - For point loads, unit = kN
               - For constant distributed load, unit = kN/m
               - For ramp loads, unit = kN/m/m
               - For parabolic ramp loads, unit = kN/m/m/m
               - ... so on.

        start : Sympifyable
            The starting point of the applied load. For point moments and
            point forces this is the location of application.
        order : Integer
            The order of the applied load.

               - For moments, order = -2
               - For point loads, order =-1
               - For constant distributed load, order = 0
               - For ramp loads, order = 1
               - For parabolic ramp loads, order = 2
               - ... so on.

        end : Sympifyable, optional
            An optional argument that can be used if the load has an end point
            within the length of the beam.

        Examples
        ========
        There is a beam of length 4 meters. A moment of magnitude 3 Nm is
        applied in the clockwise direction at the starting point of the beam.
        A point load of magnitude 4 N is applied from the top of the beam at
        2 meters from the starting point and a parabolic ramp load of magnitude
        2 N/m is applied below the beam starting from 2 meters to 3 meters
        away from the starting point of the beam.

        >>> from sympy.physics.continuum_mechanics.beam import Beam
        >>> from sympy import symbols
        >>> E, I = symbols('E, I')
        >>> b = Beam(4, E, I)
        >>> b.apply_load(-3, 0, -2)
        >>> b.apply_load(4, 2, -1)
        >>> b.apply_load(-2, 2, 2, end=3)
        >>> b.load
        -3*SingularityFunction(x, 0, -2) + 4*SingularityFunction(x, 2, -1) - 2*SingularityFunction(x, 2, 2) + 2*SingularityFunction(x, 3, 0) + 4*SingularityFunction(x, 3, 1) + 2*SingularityFunction(x, 3, 2)

        """
        x = self.variable
        value = sympify(value)
        start = sympify(start)
        order = sympify(order)

        self._applied_loads.append((value, start, order, end))
        self._load += value*SingularityFunction(x, start, order)
        self._original_load += value*SingularityFunction(x, start, order)

        if end:
            # load has an end point within the length of the beam.
            self._handle_end(x, value, start, order, end, type="apply")

    def remove_load(self, value, start, order, end=None):
        """
        This method removes a particular load present on the beam object.
        Returns a ValueError if the load passed as an argument is not
        present on the beam.

        Parameters
        ==========
        value : Sympifyable
            The magnitude of an applied load.
        start : Sympifyable
            The starting point of the applied load. For point moments and
            point forces this is the location of application.
        order : Integer
            The order of the applied load.
            - For moments, order= -2
            - For point loads, order=-1
            - For constant distributed load, order=0
            - For ramp loads, order=1
            - For parabolic ramp loads, order=2
            - ... so on.
        end : Sympifyable, optional
            An optional argument that can be used if the load has an end point
            within the length of the beam.

        Examples
        ========
        There is a beam of length 4 meters. A moment of magnitude 3 Nm is
        applied in the clockwise direction at the starting point of the beam.
        A pointload of magnitude 4 N is applied from the top of the beam at
        2 meters from the starting point and a parabolic ramp load of magnitude
        2 N/m is applied below the beam starting from 2 meters to 3 meters
        away from the starting point of the beam.

        >>> from sympy.physics.continuum_mechanics.beam import Beam
        >>> from sympy import symbols
        >>> E, I = symbols('E, I')
        >>> b = Beam(4, E, I)
        >>> b.apply_load(-3, 0, -2)
        >>> b.apply_load(4, 2, -1)
        >>> b.apply_load(-2, 2, 2, end=3)
        >>> b.load
        -3*SingularityFunction(x, 0, -2) + 4*SingularityFunction(x, 2, -1) - 2*SingularityFunction(x, 2, 2) + 2*SingularityFunction(x, 3, 0) + 4*SingularityFunction(x, 3, 1) + 2*SingularityFunction(x, 3, 2)
        >>> b.remove_load(-2, 2, 2, end = 3)
        >>> b.load
        -3*SingularityFunction(x, 0, -2) + 4*SingularityFunction(x, 2, -1)
        """
        x = self.variable
        value = sympify(value)
        start = sympify(start)
        order = sympify(order)

        if (value, start, order, end) in self._applied_loads:
            self._load -= value*SingularityFunction(x, start, order)
            self._original_load -= value*SingularityFunction(x, start, order)
            self._applied_loads.remove((value, start, order, end))
        else:
            msg = "No such load distribution exists on the beam object."
            raise ValueError(msg)

        if end:
            # load has an end point within the length of the beam.
            self._handle_end(x, value, start, order, end, type="remove")

    def _handle_end(self, x, value, start, order, end, type):
        """
        This functions handles the optional `end` value in the
        `apply_load` and `remove_load` functions. When the value
        of end is not NULL, this function will be executed.
        """
        if order.is_negative:
            msg = ("If 'end' is provided the 'order' of the load cannot "
                    "be negative, i.e. 'end' is only valid for distributed "
                    "loads.")
            raise ValueError(msg)
        # NOTE : A Taylor series can be used to define the summation of
        # singularity functions that subtract from the load past the end
        # point such that it evaluates to zero past 'end'.
        f = value*x**order

        if type == "apply":
            # iterating for "apply_load" method
            for i in range(0, order + 1):
                self._load -= (f.diff(x, i).subs(x, end - start) *
                                SingularityFunction(x, end, i)/factorial(i))
                self._original_load -= (f.diff(x, i).subs(x, end - start) *
                                SingularityFunction(x, end, i)/factorial(i))
        elif type == "remove":
            # iterating for "remove_load" method
            for i in range(0, order + 1):
                self._load += (f.diff(x, i).subs(x, end - start) *
                                SingularityFunction(x, end, i)/factorial(i))
                self._original_load += (f.diff(x, i).subs(x, end - start) *
                                SingularityFunction(x, end, i)/factorial(i))


    @property
    def load(self):
        """
        Returns a Singularity Function expression which represents
        the load distribution curve of the Beam object.

        Examples
        ========
        There is a beam of length 4 meters. A moment of magnitude 3 Nm is
        applied in the clockwise direction at the starting point of the beam.
        A point load of magnitude 4 N is applied from the top of the beam at
        2 meters from the starting point and a parabolic ramp load of magnitude
        2 N/m is applied below the beam starting from 3 meters away from the
        starting point of the beam.

        >>> from sympy.physics.continuum_mechanics.beam import Beam
        >>> from sympy import symbols
        >>> E, I = symbols('E, I')
        >>> b = Beam(4, E, I)
        >>> b.apply_load(-3, 0, -2)
        >>> b.apply_load(4, 2, -1)
        >>> b.apply_load(-2, 3, 2)
        >>> b.load
        -3*SingularityFunction(x, 0, -2) + 4*SingularityFunction(x, 2, -1) - 2*SingularityFunction(x, 3, 2)
        """
        return self._load

    @property
    def applied_loads(self):
        """
        Returns a list of all loads applied on the beam object.
        Each load in the list is a tuple of form (value, start, order, end).

        Examples
        ========
        There is a beam of length 4 meters. A moment of magnitude 3 Nm is
        applied in the clockwise direction at the starting point of the beam.
        A pointload of magnitude 4 N is applied from the top of the beam at
        2 meters from the starting point. Another pointload of magnitude 5 N
        is applied at same position.

        >>> from sympy.physics.continuum_mechanics.beam import Beam
        >>> from sympy import symbols
        >>> E, I = symbols('E, I')
        >>> b = Beam(4, E, I)
        >>> b.apply_load(-3, 0, -2)
        >>> b.apply_load(4, 2, -1)
        >>> b.apply_load(5, 2, -1)
        >>> b.load
        -3*SingularityFunction(x, 0, -2) + 9*SingularityFunction(x, 2, -1)
        >>> b.applied_loads
        [(-3, 0, -2, None), (4, 2, -1, None), (5, 2, -1, None)]
        """
        return self._applied_loads

    def _solve_hinge_beams(self, *reactions):
        """Method to find integration constants and reactional variables in a
        composite beam connected via hinge.
        This method resolves the composite Beam into its sub-beams and then
        equations of shear force, bending moment, slope and deflection are
        evaluated for both of them separately. These equations are then solved
        for unknown reactions and integration constants using the boundary
        conditions applied on the Beam. Equal deflection of both sub-beams
        at the hinge joint gives us another equation to solve the system.

        Examples
        ========
        A combined beam, with constant fkexural rigidity E*I, is formed by joining
        a Beam of length 2*l to the right of another Beam of length l. The whole beam
        is fixed at both of its both end. A point load of magnitude P is also applied
        from the top at a distance of 2*l from starting point.

        >>> from sympy.physics.continuum_mechanics.beam import Beam
        >>> from sympy import symbols
        >>> E, I = symbols('E, I')
        >>> l=symbols('l', positive=True)
        >>> b1=Beam(l, E, I)
        >>> b2=Beam(2*l, E, I)
        >>> b=b1.join(b2,"hinge")
        >>> M1, A1, M2, A2, P = symbols('M1 A1 M2 A2 P')
        >>> b.apply_load(A1,0,-1)
        >>> b.apply_load(M1,0,-2)
        >>> b.apply_load(P,2*l,-1)
        >>> b.apply_load(A2,3*l,-1)
        >>> b.apply_load(M2,3*l,-2)
        >>> b.bc_slope=[(0,0), (3*l, 0)]
        >>> b.bc_deflection=[(0,0), (3*l, 0)]
        >>> b.solve_for_reaction_loads(M1, A1, M2, A2)
        >>> b.reaction_loads
        {A1: -5*P/18, A2: -13*P/18, M1: 5*P*l/18, M2: -4*P*l/9}
        >>> b.slope()
        (5*P*l*SingularityFunction(x, 0, 1)/18 - 5*P*SingularityFunction(x, 0, 2)/36 + 5*P*SingularityFunction(x, l, 2)/36)*SingularityFunction(x, 0, 0)/(E*I)
        - (5*P*l*SingularityFunction(x, 0, 1)/18 - 5*P*SingularityFunction(x, 0, 2)/36 + 5*P*SingularityFunction(x, l, 2)/36)*SingularityFunction(x, l, 0)/(E*I)
        + (P*l**2/18 - 4*P*l*SingularityFunction(-l + x, 2*l, 1)/9 - 5*P*SingularityFunction(-l + x, 0, 2)/36 + P*SingularityFunction(-l + x, l, 2)/2
        - 13*P*SingularityFunction(-l + x, 2*l, 2)/36)*SingularityFunction(x, l, 0)/(E*I)
        >>> b.deflection()
        (5*P*l*SingularityFunction(x, 0, 2)/36 - 5*P*SingularityFunction(x, 0, 3)/108 + 5*P*SingularityFunction(x, l, 3)/108)*SingularityFunction(x, 0, 0)/(E*I)
        - (5*P*l*SingularityFunction(x, 0, 2)/36 - 5*P*SingularityFunction(x, 0, 3)/108 + 5*P*SingularityFunction(x, l, 3)/108)*SingularityFunction(x, l, 0)/(E*I)
        + (5*P*l**3/54 + P*l**2*(-l + x)/18 - 2*P*l*SingularityFunction(-l + x, 2*l, 2)/9 - 5*P*SingularityFunction(-l + x, 0, 3)/108 + P*SingularityFunction(-l + x, l, 3)/6
        - 13*P*SingularityFunction(-l + x, 2*l, 3)/108)*SingularityFunction(x, l, 0)/(E*I)
        """
        x = self.variable
        l = self._hinge_position
        E = self._elastic_modulus
        I = self._second_moment

        if isinstance(I, Piecewise):
            I1 = I.args[0][0]
            I2 = I.args[1][0]
        else:
            I1 = I2 = I

        load_1 = 0       # Load equation on first segment of composite beam
        load_2 = 0       # Load equation on second segment of composite beam

        # Distributing load on both segments
        for load in self.applied_loads:
            if load[1] < l:
                load_1 += load[0]*SingularityFunction(x, load[1], load[2])
                if load[2] == 0:
                    load_1 -= load[0]*SingularityFunction(x, load[3], load[2])
                elif load[2] > 0:
                    load_1 -= load[0]*SingularityFunction(x, load[3], load[2]) + load[0]*SingularityFunction(x, load[3], 0)
            elif load[1] == l:
                load_1 += load[0]*SingularityFunction(x, load[1], load[2])
                load_2 += load[0]*SingularityFunction(x, load[1] - l, load[2])
            elif load[1] > l:
                load_2 += load[0]*SingularityFunction(x, load[1] - l, load[2])
                if load[2] == 0:
                    load_2 -= load[0]*SingularityFunction(x, load[3] - l, load[2])
                elif load[2] > 0:
                    load_2 -= load[0]*SingularityFunction(x, load[3] - l, load[2]) + load[0]*SingularityFunction(x, load[3] - l, 0)

        h = Symbol('h')     # Force due to hinge
        load_1 += h*SingularityFunction(x, l, -1)
        load_2 -= h*SingularityFunction(x, 0, -1)

        eq = []
        shear_1 = integrate(load_1, x)
        shear_curve_1 = limit(shear_1, x, l)
        eq.append(shear_curve_1)
        bending_1 = integrate(shear_1, x)
        moment_curve_1 = limit(bending_1, x, l)
        eq.append(moment_curve_1)

        shear_2 = integrate(load_2, x)
        shear_curve_2 = limit(shear_2, x, self.length - l)
        eq.append(shear_curve_2)
        bending_2 = integrate(shear_2, x)
        moment_curve_2 = limit(bending_2, x, self.length - l)
        eq.append(moment_curve_2)

        C1 = Symbol('C1')
        C2 = Symbol('C2')
        C3 = Symbol('C3')
        C4 = Symbol('C4')
        slope_1 = S.One/(E*I1)*(integrate(bending_1, x) + C1)
        def_1 = S.One/(E*I1)*(integrate((E*I)*slope_1, x) + C1*x + C2)
        slope_2 = S.One/(E*I2)*(integrate(integrate(integrate(load_2, x), x), x) + C3)
        def_2 = S.One/(E*I2)*(integrate((E*I)*slope_2, x) + C4)

        for position, value in self.bc_slope:
            if position<l:
                eq.append(slope_1.subs(x, position) - value)
            else:
                eq.append(slope_2.subs(x, position - l) - value)

        for position, value in self.bc_deflection:
            if position<l:
                eq.append(def_1.subs(x, position) - value)
            else:
                eq.append(def_2.subs(x, position - l) - value)

        eq.append(def_1.subs(x, l) - def_2.subs(x, 0)) # Deflection of both the segments at hinge would be equal

        constants = list(linsolve(eq, C1, C2, C3, C4, h, *reactions))
        reaction_values = list(constants[0])[5:]

        self._reaction_loads = dict(zip(reactions, reaction_values))
        self._load = self._load.subs(self._reaction_loads)

        # Substituting constants and reactional load and moments with their corresponding values
        slope_1 = slope_1.subs({C1: constants[0][0], h:constants[0][4]}).subs(self._reaction_loads)
        def_1 = def_1.subs({C1: constants[0][0], C2: constants[0][1], h:constants[0][4]}).subs(self._reaction_loads)
        slope_2 = slope_2.subs({x: x-l, C3: constants[0][2], h:constants[0][4]}).subs(self._reaction_loads)
        def_2 = def_2.subs({x: x-l,C3: constants[0][2], C4: constants[0][3], h:constants[0][4]}).subs(self._reaction_loads)

        self._hinge_beam_slope = slope_1*SingularityFunction(x, 0, 0) - slope_1*SingularityFunction(x, l, 0) + slope_2*SingularityFunction(x, l, 0)
        self._hinge_beam_deflection = def_1*SingularityFunction(x, 0, 0) - def_1*SingularityFunction(x, l, 0) + def_2*SingularityFunction(x, l, 0)

    def solve_for_reaction_loads(self, *reactions):
        """
        Solves for the reaction forces.

        Examples
        ========
        There is a beam of length 30 meters. A moment of magnitude 120 Nm is
        applied in the clockwise direction at the end of the beam. A pointload
        of magnitude 8 N is applied from the top of the beam at the starting
        point. There are two simple supports below the beam. One at the end
        and another one at a distance of 10 meters from the start. The
        deflection is restricted at both the supports.

        Using the sign convention of upward forces and clockwise moment
        being positive.

        >>> from sympy.physics.continuum_mechanics.beam import Beam
        >>> from sympy import symbols
        >>> E, I = symbols('E, I')
        >>> R1, R2 = symbols('R1, R2')
        >>> b = Beam(30, E, I)
        >>> b.apply_load(-8, 0, -1)
        >>> b.apply_load(R1, 10, -1)  # Reaction force at x = 10
        >>> b.apply_load(R2, 30, -1)  # Reaction force at x = 30
        >>> b.apply_load(120, 30, -2)
        >>> b.bc_deflection = [(10, 0), (30, 0)]
        >>> b.load
        R1*SingularityFunction(x, 10, -1) + R2*SingularityFunction(x, 30, -1)
            - 8*SingularityFunction(x, 0, -1) + 120*SingularityFunction(x, 30, -2)
        >>> b.solve_for_reaction_loads(R1, R2)
        >>> b.reaction_loads
        {R1: 6, R2: 2}
        >>> b.load
        -8*SingularityFunction(x, 0, -1) + 6*SingularityFunction(x, 10, -1)
            + 120*SingularityFunction(x, 30, -2) + 2*SingularityFunction(x, 30, -1)
        """
        if self._composite_type == "hinge":
            return self._solve_hinge_beams(*reactions)

        x = self.variable
        l = self.length
        C3 = Symbol('C3')
        C4 = Symbol('C4')

        shear_curve = limit(self.shear_force(), x, l)
        moment_curve = limit(self.bending_moment(), x, l)

        slope_eqs = []
        deflection_eqs = []

        slope_curve = integrate(self.bending_moment(), x) + C3
        for position, value in self._boundary_conditions['slope']:
            eqs = slope_curve.subs(x, position) - value
            slope_eqs.append(eqs)

        deflection_curve = integrate(slope_curve, x) + C4
        for position, value in self._boundary_conditions['deflection']:
            eqs = deflection_curve.subs(x, position) - value
            deflection_eqs.append(eqs)

        solution = list((linsolve([shear_curve, moment_curve] + slope_eqs
                            + deflection_eqs, (C3, C4) + reactions).args)[0])
        solution = solution[2:]

        self._reaction_loads = dict(zip(reactions, solution))
        self._load = self._load.subs(self._reaction_loads)

    def shear_force(self):
        """
        Returns a Singularity Function expression which represents
        the shear force curve of the Beam object.

        Examples
        ========
        There is a beam of length 30 meters. A moment of magnitude 120 Nm is
        applied in the clockwise direction at the end of the beam. A pointload
        of magnitude 8 N is applied from the top of the beam at the starting
        point. There are two simple supports below the beam. One at the end
        and another one at a distance of 10 meters from the start. The
        deflection is restricted at both the supports.

        Using the sign convention of upward forces and clockwise moment
        being positive.

        >>> from sympy.physics.continuum_mechanics.beam import Beam
        >>> from sympy import symbols
        >>> E, I = symbols('E, I')
        >>> R1, R2 = symbols('R1, R2')
        >>> b = Beam(30, E, I)
        >>> b.apply_load(-8, 0, -1)
        >>> b.apply_load(R1, 10, -1)
        >>> b.apply_load(R2, 30, -1)
        >>> b.apply_load(120, 30, -2)
        >>> b.bc_deflection = [(10, 0), (30, 0)]
        >>> b.solve_for_reaction_loads(R1, R2)
        >>> b.shear_force()
        8*SingularityFunction(x, 0, 0) - 6*SingularityFunction(x, 10, 0) - 120*SingularityFunction(x, 30, -1) - 2*SingularityFunction(x, 30, 0)
        """
        x = self.variable
        return -integrate(self.load, x)

    def max_shear_force(self):
        """Returns maximum Shear force and its coordinate
        in the Beam object."""
        shear_curve = self.shear_force()
        x = self.variable

        terms = shear_curve.args
        singularity = []        # Points at which shear function changes
        for term in terms:
            if isinstance(term, Mul):
                term = term.args[-1]    # SingularityFunction in the term
            singularity.append(term.args[1])
        singularity.sort()
        singularity = list(set(singularity))

        intervals = []    # List of Intervals with discrete value of shear force
        shear_values = []   # List of values of shear force in each interval
        for i, s in enumerate(singularity):
            if s == 0:
                continue
            try:
                shear_slope = Piecewise((float("nan"), x<=singularity[i-1]),(self._load.rewrite(Piecewise), x<s), (float("nan"), True))
                points = solve(shear_slope, x)
                val = []
                for point in points:
                    val.append(abs(shear_curve.subs(x, point)))
                points.extend([singularity[i-1], s])
                val += [abs(limit(shear_curve, x, singularity[i-1], '+')), abs(limit(shear_curve, x, s, '-'))]
                max_shear = max(val)
                shear_values.append(max_shear)
                intervals.append(points[val.index(max_shear)])
            # If shear force in a particular Interval has zero or constant
            # slope, then above block gives NotImplementedError as
            # solve can't represent Interval solutions.
            except NotImplementedError:
                initial_shear = limit(shear_curve, x, singularity[i-1], '+')
                final_shear = limit(shear_curve, x, s, '-')
                # If shear_curve has a constant slope(it is a line).
                if shear_curve.subs(x, (singularity[i-1] + s)/2) == (initial_shear + final_shear)/2 and initial_shear != final_shear:
                    shear_values.extend([initial_shear, final_shear])
                    intervals.extend([singularity[i-1], s])
                else:    # shear_curve has same value in whole Interval
                    shear_values.append(final_shear)
                    intervals.append(Interval(singularity[i-1], s))

        shear_values = list(map(abs, shear_values))
        maximum_shear = max(shear_values)
        point = intervals[shear_values.index(maximum_shear)]
        return (point, maximum_shear)

    def bending_moment(self):
        """
        Returns a Singularity Function expression which represents
        the bending moment curve of the Beam object.

        Examples
        ========
        There is a beam of length 30 meters. A moment of magnitude 120 Nm is
        applied in the clockwise direction at the end of the beam. A pointload
        of magnitude 8 N is applied from the top of the beam at the starting
        point. There are two simple supports below the beam. One at the end
        and another one at a distance of 10 meters from the start. The
        deflection is restricted at both the supports.

        Using the sign convention of upward forces and clockwise moment
        being positive.

        >>> from sympy.physics.continuum_mechanics.beam import Beam
        >>> from sympy import symbols
        >>> E, I = symbols('E, I')
        >>> R1, R2 = symbols('R1, R2')
        >>> b = Beam(30, E, I)
        >>> b.apply_load(-8, 0, -1)
        >>> b.apply_load(R1, 10, -1)
        >>> b.apply_load(R2, 30, -1)
        >>> b.apply_load(120, 30, -2)
        >>> b.bc_deflection = [(10, 0), (30, 0)]
        >>> b.solve_for_reaction_loads(R1, R2)
        >>> b.bending_moment()
        8*SingularityFunction(x, 0, 1) - 6*SingularityFunction(x, 10, 1) - 120*SingularityFunction(x, 30, 0) - 2*SingularityFunction(x, 30, 1)
        """
        x = self.variable
        return integrate(self.shear_force(), x)

    def max_bmoment(self):
        """Returns maximum Shear force and its coordinate
        in the Beam object."""
        bending_curve = self.bending_moment()
        x = self.variable

        terms = bending_curve.args
        singularity = []        # Points at which bending moment changes
        for term in terms:
            if isinstance(term, Mul):
                term = term.args[-1]    # SingularityFunction in the term
            singularity.append(term.args[1])
        singularity.sort()
        singularity = list(set(singularity))

        intervals = []    # List of Intervals with discrete value of bending moment
        moment_values = []   # List of values of bending moment in each interval
        for i, s in enumerate(singularity):
            if s == 0:
                continue
            try:
                moment_slope = Piecewise((float("nan"), x<=singularity[i-1]),(self.shear_force().rewrite(Piecewise), x<s), (float("nan"), True))
                points = solve(moment_slope, x)
                val = []
                for point in points:
                    val.append(abs(bending_curve.subs(x, point)))
                points.extend([singularity[i-1], s])
                val += [abs(limit(bending_curve, x, singularity[i-1], '+')), abs(limit(bending_curve, x, s, '-'))]
                max_moment = max(val)
                moment_values.append(max_moment)
                intervals.append(points[val.index(max_moment)])
            # If bending moment in a particular Interval has zero or constant
            # slope, then above block gives NotImplementedError as solve
            # can't represent Interval solutions.
            except NotImplementedError:
                initial_moment = limit(bending_curve, x, singularity[i-1], '+')
                final_moment = limit(bending_curve, x, s, '-')
                # If bending_curve has a constant slope(it is a line).
                if bending_curve.subs(x, (singularity[i-1] + s)/2) == (initial_moment + final_moment)/2 and initial_moment != final_moment:
                    moment_values.extend([initial_moment, final_moment])
                    intervals.extend([singularity[i-1], s])
                else:    # bending_curve has same value in whole Interval
                    moment_values.append(final_moment)
                    intervals.append(Interval(singularity[i-1], s))

        moment_values = list(map(abs, moment_values))
        maximum_moment = max(moment_values)
        point = intervals[moment_values.index(maximum_moment)]
        return (point, maximum_moment)

    def point_cflexure(self):
        """
        Returns a Set of point(s) with zero bending moment and
        where bending moment curve of the beam object changes
        its sign from negative to positive or vice versa.

        Examples
        ========
        There is is 10 meter long overhanging beam. There are
        two simple supports below the beam. One at the start
        and another one at a distance of 6 meters from the start.
        Point loads of magnitude 10KN and 20KN are applied at
        2 meters and 4 meters from start respectively. A Uniformly
        distribute load of magnitude of magnitude 3KN/m is also
        applied on top starting from 6 meters away from starting
        point till end.
        Using the sign convention of upward forces and clockwise moment
        being positive.

        >>> from sympy.physics.continuum_mechanics.beam import Beam
        >>> from sympy import symbols
        >>> E, I = symbols('E, I')
        >>> b = Beam(10, E, I)
        >>> b.apply_load(-4, 0, -1)
        >>> b.apply_load(-46, 6, -1)
        >>> b.apply_load(10, 2, -1)
        >>> b.apply_load(20, 4, -1)
        >>> b.apply_load(3, 6, 0)
        >>> b.point_cflexure()
        [10/3]
        """

        # To restrict the range within length of the Beam
        moment_curve = Piecewise((float("nan"), self.variable<=0),
                (self.bending_moment(), self.variable<self.length),
                (float("nan"), True))

        points = solve(moment_curve.rewrite(Piecewise), self.variable,
                        domain=S.Reals)
        return points

    def slope(self):
        """
        Returns a Singularity Function expression which represents
        the slope the elastic curve of the Beam object.

        Examples
        ========
        There is a beam of length 30 meters. A moment of magnitude 120 Nm is
        applied in the clockwise direction at the end of the beam. A pointload
        of magnitude 8 N is applied from the top of the beam at the starting
        point. There are two simple supports below the beam. One at the end
        and another one at a distance of 10 meters from the start. The
        deflection is restricted at both the supports.

        Using the sign convention of upward forces and clockwise moment
        being positive.

        >>> from sympy.physics.continuum_mechanics.beam import Beam
        >>> from sympy import symbols
        >>> E, I = symbols('E, I')
        >>> R1, R2 = symbols('R1, R2')
        >>> b = Beam(30, E, I)
        >>> b.apply_load(-8, 0, -1)
        >>> b.apply_load(R1, 10, -1)
        >>> b.apply_load(R2, 30, -1)
        >>> b.apply_load(120, 30, -2)
        >>> b.bc_deflection = [(10, 0), (30, 0)]
        >>> b.solve_for_reaction_loads(R1, R2)
        >>> b.slope()
        (-4*SingularityFunction(x, 0, 2) + 3*SingularityFunction(x, 10, 2)
            + 120*SingularityFunction(x, 30, 1) + SingularityFunction(x, 30, 2) + 4000/3)/(E*I)
        """
        x = self.variable
        E = self.elastic_modulus
        I = self.second_moment

        if self._composite_type == "hinge":
            return self._hinge_beam_slope
        if not self._boundary_conditions['slope']:
            return diff(self.deflection(), x)
        if isinstance(I, Piecewise) and self._composite_type == "fixed":
            args = I.args
            slope = 0
            prev_slope = 0
            prev_end = 0
            for i in range(len(args)):
                if i != 0:
                    prev_end = args[i-1][1].args[1]
                slope_value = -S.One/E*integrate(self.bending_moment()/args[i][0], (x, prev_end, x))
                if i != len(args) - 1:
                    slope += (prev_slope + slope_value)*SingularityFunction(x, prev_end, 0) - \
                        (prev_slope + slope_value)*SingularityFunction(x, args[i][1].args[1], 0)
                else:
                    slope += (prev_slope + slope_value)*SingularityFunction(x, prev_end, 0)
                prev_slope = slope_value.subs(x, args[i][1].args[1])
            return slope

        C3 = Symbol('C3')
        slope_curve = -integrate(S.One/(E*I)*self.bending_moment(), x) + C3

        bc_eqs = []
        for position, value in self._boundary_conditions['slope']:
            eqs = slope_curve.subs(x, position) - value
            bc_eqs.append(eqs)
        constants = list(linsolve(bc_eqs, C3))
        slope_curve = slope_curve.subs({C3: constants[0][0]})
        return slope_curve

    def deflection(self):
        """
        Returns a Singularity Function expression which represents
        the elastic curve or deflection of the Beam object.

        Examples
        ========
        There is a beam of length 30 meters. A moment of magnitude 120 Nm is
        applied in the clockwise direction at the end of the beam. A pointload
        of magnitude 8 N is applied from the top of the beam at the starting
        point. There are two simple supports below the beam. One at the end
        and another one at a distance of 10 meters from the start. The
        deflection is restricted at both the supports.

        Using the sign convention of upward forces and clockwise moment
        being positive.

        >>> from sympy.physics.continuum_mechanics.beam import Beam
        >>> from sympy import symbols
        >>> E, I = symbols('E, I')
        >>> R1, R2 = symbols('R1, R2')
        >>> b = Beam(30, E, I)
        >>> b.apply_load(-8, 0, -1)
        >>> b.apply_load(R1, 10, -1)
        >>> b.apply_load(R2, 30, -1)
        >>> b.apply_load(120, 30, -2)
        >>> b.bc_deflection = [(10, 0), (30, 0)]
        >>> b.solve_for_reaction_loads(R1, R2)
        >>> b.deflection()
        (4000*x/3 - 4*SingularityFunction(x, 0, 3)/3 + SingularityFunction(x, 10, 3)
            + 60*SingularityFunction(x, 30, 2) + SingularityFunction(x, 30, 3)/3 - 12000)/(E*I)
        """
        x = self.variable
        E = self.elastic_modulus
        I = self.second_moment
        if self._composite_type == "hinge":
            return self._hinge_beam_deflection
        if not self._boundary_conditions['deflection'] and not self._boundary_conditions['slope']:
            if isinstance(I, Piecewise) and self._composite_type == "fixed":
                args = I.args
                prev_slope = 0
                prev_def = 0
                prev_end = 0
                deflection = 0
                for i in range(len(args)):
                    if i != 0:
                        prev_end = args[i-1][1].args[1]
                    slope_value = -S.One/E*integrate(self.bending_moment()/args[i][0], (x, prev_end, x))
                    recent_segment_slope = prev_slope + slope_value
                    deflection_value = integrate(recent_segment_slope, (x, prev_end, x))
                    if i != len(args) - 1:
                        deflection += (prev_def + deflection_value)*SingularityFunction(x, prev_end, 0) \
                            - (prev_def + deflection_value)*SingularityFunction(x, args[i][1].args[1], 0)
                    else:
                        deflection += (prev_def + deflection_value)*SingularityFunction(x, prev_end, 0)
                    prev_slope = slope_value.subs(x, args[i][1].args[1])
                    prev_def = deflection_value.subs(x, args[i][1].args[1])
                return deflection
            base_char = self._base_char
            constants = symbols(base_char + '3:5')
            return S.One/(E*I)*integrate(-integrate(self.bending_moment(), x), x) + constants[0]*x + constants[1]
        elif not self._boundary_conditions['deflection']:
            base_char = self._base_char
            constant = symbols(base_char + '4')
            return integrate(self.slope(), x) + constant
        elif not self._boundary_conditions['slope'] and self._boundary_conditions['deflection']:
            if isinstance(I, Piecewise) and self._composite_type == "fixed":
                args = I.args
                prev_slope = 0
                prev_def = 0
                prev_end = 0
                deflection = 0
                for i in range(len(args)):
                    if i != 0:
                        prev_end = args[i-1][1].args[1]
                    slope_value = -S.One/E*integrate(self.bending_moment()/args[i][0], (x, prev_end, x))
                    recent_segment_slope = prev_slope + slope_value
                    deflection_value = integrate(recent_segment_slope, (x, prev_end, x))
                    if i != len(args) - 1:
                        deflection += (prev_def + deflection_value)*SingularityFunction(x, prev_end, 0) \
                            - (prev_def + deflection_value)*SingularityFunction(x, args[i][1].args[1], 0)
                    else:
                        deflection += (prev_def + deflection_value)*SingularityFunction(x, prev_end, 0)
                    prev_slope = slope_value.subs(x, args[i][1].args[1])
                    prev_def = deflection_value.subs(x, args[i][1].args[1])
                return deflection
            base_char = self._base_char
            C3, C4 = symbols(base_char + '3:5')    # Integration constants
            slope_curve = -integrate(self.bending_moment(), x) + C3
            deflection_curve = integrate(slope_curve, x) + C4
            bc_eqs = []
            for position, value in self._boundary_conditions['deflection']:
                eqs = deflection_curve.subs(x, position) - value
                bc_eqs.append(eqs)
            constants = list(linsolve(bc_eqs, (C3, C4)))
            deflection_curve = deflection_curve.subs({C3: constants[0][0], C4: constants[0][1]})
            return S.One/(E*I)*deflection_curve

        if isinstance(I, Piecewise) and self._composite_type == "fixed":
            args = I.args
            prev_slope = 0
            prev_def = 0
            prev_end = 0
            deflection = 0
            for i in range(len(args)):
                if i != 0:
                    prev_end = args[i-1][1].args[1]
                slope_value = S.One/E*integrate(self.bending_moment()/args[i][0], (x, prev_end, x))
                recent_segment_slope = prev_slope + slope_value
                deflection_value = integrate(recent_segment_slope, (x, prev_end, x))
                if i != len(args) - 1:
                    deflection += (prev_def + deflection_value)*SingularityFunction(x, prev_end, 0) \
                        - (prev_def + deflection_value)*SingularityFunction(x, args[i][1].args[1], 0)
                else:
                    deflection += (prev_def + deflection_value)*SingularityFunction(x, prev_end, 0)
                prev_slope = slope_value.subs(x, args[i][1].args[1])
                prev_def = deflection_value.subs(x, args[i][1].args[1])
            return deflection

        C4 = Symbol('C4')
        deflection_curve = integrate(self.slope(), x) + C4

        bc_eqs = []
        for position, value in self._boundary_conditions['deflection']:
            eqs = deflection_curve.subs(x, position) - value
            bc_eqs.append(eqs)

        constants = list(linsolve(bc_eqs, C4))
        deflection_curve = deflection_curve.subs({C4: constants[0][0]})
        return deflection_curve

    def max_deflection(self):
        """
        Returns point of max deflection and its corresponding deflection value
        in a Beam object.
        """

        # To restrict the range within length of the Beam
        slope_curve = Piecewise((float("nan"), self.variable<=0),
                (self.slope(), self.variable<self.length),
                (float("nan"), True))

        points = solve(slope_curve.rewrite(Piecewise), self.variable,
                        domain=S.Reals)
        deflection_curve = self.deflection()
        deflections = [deflection_curve.subs(self.variable, x) for x in points]
        deflections = list(map(abs, deflections))
        if len(deflections) != 0:
            max_def = max(deflections)
            return (points[deflections.index(max_def)], max_def)
        else:
            return None

    def shear_stress(self):
        """
        Returns an expression representing the Shear Stress
        curve of the Beam object.
        """
        return self.shear_force()/self._area

    def plot_shear_stress(self, subs=None):
        """

        Returns a plot of shear stress present in the beam object.

        Parameters
        ==========
        subs : dictionary
            Python dictionary containing Symbols as key and their
            corresponding values.

        Examples
        ========
        There is a beam of length 8 meters and area of cross section 2 square
        meters. A constant distributed load of 10 KN/m is applied from half of
        the beam till the end. There are two simple supports below the beam,
        one at the starting point and another at the ending point of the beam.
        A pointload of magnitude 5 KN is also applied from top of the
        beam, at a distance of 4 meters from the starting point.
        Take E = 200 GPa and I = 400*(10**-6) meter**4.

        Using the sign convention of downwards forces being positive.

        .. plot::
            :context: close-figs
            :format: doctest
            :include-source: True

            >>> from sympy.physics.continuum_mechanics.beam import Beam
            >>> from sympy import symbols
            >>> R1, R2 = symbols('R1, R2')
            >>> b = Beam(8, 200*(10**9), 400*(10**-6), 2)
            >>> b.apply_load(5000, 2, -1)
            >>> b.apply_load(R1, 0, -1)
            >>> b.apply_load(R2, 8, -1)
            >>> b.apply_load(10000, 4, 0, end=8)
            >>> b.bc_deflection = [(0, 0), (8, 0)]
            >>> b.solve_for_reaction_loads(R1, R2)
            >>> b.plot_shear_stress()
            Plot object containing:
            [0]: cartesian line: 6875*SingularityFunction(x, 0, 0) - 2500*SingularityFunction(x, 2, 0)
            - 5000*SingularityFunction(x, 4, 1) + 15625*SingularityFunction(x, 8, 0)
            + 5000*SingularityFunction(x, 8, 1) for x over (0.0, 8.0)
        """

        shear_stress = self.shear_stress()
        x = self.variable
        length = self.length

        if subs is None:
            subs = {}
        for sym in shear_stress.atoms(Symbol):
            if sym != x and sym not in subs:
                raise ValueError('value of %s was not passed.' %sym)

        if length in subs:
            length = subs[length]

        # Returns Plot of Shear Stress
        return plot (shear_stress.subs(subs), (x, 0, length),
        title='Shear Stress', xlabel=r'$\mathrm{x}$', ylabel=r'$\tau$',
        line_color='r')


    def plot_shear_force(self, subs=None):
        """

        Returns a plot for Shear force present in the Beam object.

        Parameters
        ==========
        subs : dictionary
            Python dictionary containing Symbols as key and their
            corresponding values.

        Examples
        ========
        There is a beam of length 8 meters. A constant distributed load of 10 KN/m
        is applied from half of the beam till the end. There are two simple supports
        below the beam, one at the starting point and another at the ending point
        of the beam. A pointload of magnitude 5 KN is also applied from top of the
        beam, at a distance of 4 meters from the starting point.
        Take E = 200 GPa and I = 400*(10**-6) meter**4.

        Using the sign convention of downwards forces being positive.

        .. plot::
            :context: close-figs
            :format: doctest
            :include-source: True

            >>> from sympy.physics.continuum_mechanics.beam import Beam
            >>> from sympy import symbols
            >>> R1, R2 = symbols('R1, R2')
            >>> b = Beam(8, 200*(10**9), 400*(10**-6))
            >>> b.apply_load(5000, 2, -1)
            >>> b.apply_load(R1, 0, -1)
            >>> b.apply_load(R2, 8, -1)
            >>> b.apply_load(10000, 4, 0, end=8)
            >>> b.bc_deflection = [(0, 0), (8, 0)]
            >>> b.solve_for_reaction_loads(R1, R2)
            >>> b.plot_shear_force()
            Plot object containing:
            [0]: cartesian line: 13750*SingularityFunction(x, 0, 0) - 5000*SingularityFunction(x, 2, 0)
            - 10000*SingularityFunction(x, 4, 1) + 31250*SingularityFunction(x, 8, 0)
            + 10000*SingularityFunction(x, 8, 1) for x over (0.0, 8.0)
        """
        shear_force = self.shear_force()
        if subs is None:
            subs = {}
        for sym in shear_force.atoms(Symbol):
            if sym == self.variable:
                continue
            if sym not in subs:
                raise ValueError('Value of %s was not passed.' %sym)
        if self.length in subs:
            length = subs[self.length]
        else:
            length = self.length
        return plot(shear_force.subs(subs), (self.variable, 0, length), title='Shear Force',
                xlabel=r'$\mathrm{x}$', ylabel=r'$\mathrm{V}$', line_color='g')

    def plot_bending_moment(self, subs=None):
        """

        Returns a plot for Bending moment present in the Beam object.

        Parameters
        ==========
        subs : dictionary
            Python dictionary containing Symbols as key and their
            corresponding values.

        Examples
        ========
        There is a beam of length 8 meters. A constant distributed load of 10 KN/m
        is applied from half of the beam till the end. There are two simple supports
        below the beam, one at the starting point and another at the ending point
        of the beam. A pointload of magnitude 5 KN is also applied from top of the
        beam, at a distance of 4 meters from the starting point.
        Take E = 200 GPa and I = 400*(10**-6) meter**4.

        Using the sign convention of downwards forces being positive.

        .. plot::
            :context: close-figs
            :format: doctest
            :include-source: True

            >>> from sympy.physics.continuum_mechanics.beam import Beam
            >>> from sympy import symbols
            >>> R1, R2 = symbols('R1, R2')
            >>> b = Beam(8, 200*(10**9), 400*(10**-6))
            >>> b.apply_load(5000, 2, -1)
            >>> b.apply_load(R1, 0, -1)
            >>> b.apply_load(R2, 8, -1)
            >>> b.apply_load(10000, 4, 0, end=8)
            >>> b.bc_deflection = [(0, 0), (8, 0)]
            >>> b.solve_for_reaction_loads(R1, R2)
            >>> b.plot_bending_moment()
            Plot object containing:
            [0]: cartesian line: 13750*SingularityFunction(x, 0, 1) - 5000*SingularityFunction(x, 2, 1)
            - 5000*SingularityFunction(x, 4, 2) + 31250*SingularityFunction(x, 8, 1)
            + 5000*SingularityFunction(x, 8, 2) for x over (0.0, 8.0)
        """
        bending_moment = self.bending_moment()
        if subs is None:
            subs = {}
        for sym in bending_moment.atoms(Symbol):
            if sym == self.variable:
                continue
            if sym not in subs:
                raise ValueError('Value of %s was not passed.' %sym)
        if self.length in subs:
            length = subs[self.length]
        else:
            length = self.length
        return plot(bending_moment.subs(subs), (self.variable, 0, length), title='Bending Moment',
                xlabel=r'$\mathrm{x}$', ylabel=r'$\mathrm{M}$', line_color='b')

    def plot_slope(self, subs=None):
        """

        Returns a plot for slope of deflection curve of the Beam object.

        Parameters
        ==========
        subs : dictionary
            Python dictionary containing Symbols as key and their
            corresponding values.

        Examples
        ========
        There is a beam of length 8 meters. A constant distributed load of 10 KN/m
        is applied from half of the beam till the end. There are two simple supports
        below the beam, one at the starting point and another at the ending point
        of the beam. A pointload of magnitude 5 KN is also applied from top of the
        beam, at a distance of 4 meters from the starting point.
        Take E = 200 GPa and I = 400*(10**-6) meter**4.

        Using the sign convention of downwards forces being positive.

        .. plot::
            :context: close-figs
            :format: doctest
            :include-source: True

            >>> from sympy.physics.continuum_mechanics.beam import Beam
            >>> from sympy import symbols
            >>> R1, R2 = symbols('R1, R2')
            >>> b = Beam(8, 200*(10**9), 400*(10**-6))
            >>> b.apply_load(5000, 2, -1)
            >>> b.apply_load(R1, 0, -1)
            >>> b.apply_load(R2, 8, -1)
            >>> b.apply_load(10000, 4, 0, end=8)
            >>> b.bc_deflection = [(0, 0), (8, 0)]
            >>> b.solve_for_reaction_loads(R1, R2)
            >>> b.plot_slope()
            Plot object containing:
            [0]: cartesian line: -8.59375e-5*SingularityFunction(x, 0, 2) + 3.125e-5*SingularityFunction(x, 2, 2)
            + 2.08333333333333e-5*SingularityFunction(x, 4, 3) - 0.0001953125*SingularityFunction(x, 8, 2)
            - 2.08333333333333e-5*SingularityFunction(x, 8, 3) + 0.00138541666666667 for x over (0.0, 8.0)
        """
        slope = self.slope()
        if subs is None:
            subs = {}
        for sym in slope.atoms(Symbol):
            if sym == self.variable:
                continue
            if sym not in subs:
                raise ValueError('Value of %s was not passed.' %sym)
        if self.length in subs:
            length = subs[self.length]
        else:
            length = self.length
        return plot(slope.subs(subs), (self.variable, 0, length), title='Slope',
                xlabel=r'$\mathrm{x}$', ylabel=r'$\theta$', line_color='m')

    def plot_deflection(self, subs=None):
        """

        Returns a plot for deflection curve of the Beam object.

        Parameters
        ==========
        subs : dictionary
            Python dictionary containing Symbols as key and their
            corresponding values.

        Examples
        ========
        There is a beam of length 8 meters. A constant distributed load of 10 KN/m
        is applied from half of the beam till the end. There are two simple supports
        below the beam, one at the starting point and another at the ending point
        of the beam. A pointload of magnitude 5 KN is also applied from top of the
        beam, at a distance of 4 meters from the starting point.
        Take E = 200 GPa and I = 400*(10**-6) meter**4.

        Using the sign convention of downwards forces being positive.

        .. plot::
            :context: close-figs
            :format: doctest
            :include-source: True

            >>> from sympy.physics.continuum_mechanics.beam import Beam
            >>> from sympy import symbols
            >>> R1, R2 = symbols('R1, R2')
            >>> b = Beam(8, 200*(10**9), 400*(10**-6))
            >>> b.apply_load(5000, 2, -1)
            >>> b.apply_load(R1, 0, -1)
            >>> b.apply_load(R2, 8, -1)
            >>> b.apply_load(10000, 4, 0, end=8)
            >>> b.bc_deflection = [(0, 0), (8, 0)]
            >>> b.solve_for_reaction_loads(R1, R2)
            >>> b.plot_deflection()
            Plot object containing:
            [0]: cartesian line: 0.00138541666666667*x - 2.86458333333333e-5*SingularityFunction(x, 0, 3)
            + 1.04166666666667e-5*SingularityFunction(x, 2, 3) + 5.20833333333333e-6*SingularityFunction(x, 4, 4)
            - 6.51041666666667e-5*SingularityFunction(x, 8, 3) - 5.20833333333333e-6*SingularityFunction(x, 8, 4)
            for x over (0.0, 8.0)
        """
        deflection = self.deflection()
        if subs is None:
            subs = {}
        for sym in deflection.atoms(Symbol):
            if sym == self.variable:
                continue
            if sym not in subs:
                raise ValueError('Value of %s was not passed.' %sym)
        if self.length in subs:
            length = subs[self.length]
        else:
            length = self.length
        return plot(deflection.subs(subs), (self.variable, 0, length),
                    title='Deflection', xlabel=r'$\mathrm{x}$', ylabel=r'$\delta$',
                    line_color='r')


    def plot_loading_results(self, subs=None):
        """
        Returns a subplot of Shear Force, Bending Moment,
        Slope and Deflection of the Beam object.

        Parameters
        ==========

        subs : dictionary
               Python dictionary containing Symbols as key and their
               corresponding values.

        Examples
        ========

        There is a beam of length 8 meters. A constant distributed load of 10 KN/m
        is applied from half of the beam till the end. There are two simple supports
        below the beam, one at the starting point and another at the ending point
        of the beam. A pointload of magnitude 5 KN is also applied from top of the
        beam, at a distance of 4 meters from the starting point.
        Take E = 200 GPa and I = 400*(10**-6) meter**4.

        Using the sign convention of downwards forces being positive.

        .. plot::
            :context: close-figs
            :format: doctest
            :include-source: True

            >>> from sympy.physics.continuum_mechanics.beam import Beam
            >>> from sympy import symbols
            >>> R1, R2 = symbols('R1, R2')
            >>> b = Beam(8, 200*(10**9), 400*(10**-6))
            >>> b.apply_load(5000, 2, -1)
            >>> b.apply_load(R1, 0, -1)
            >>> b.apply_load(R2, 8, -1)
            >>> b.apply_load(10000, 4, 0, end=8)
            >>> b.bc_deflection = [(0, 0), (8, 0)]
            >>> b.solve_for_reaction_loads(R1, R2)
            >>> axes = b.plot_loading_results()
        """
        length = self.length
        variable = self.variable
        if subs is None:
            subs = {}
        for sym in self.deflection().atoms(Symbol):
            if sym == self.variable:
                continue
            if sym not in subs:
                raise ValueError('Value of %s was not passed.' %sym)
        if length in subs:
            length = subs[length]
        ax1 = plot(self.shear_force().subs(subs), (variable, 0, length),
                   title="Shear Force", xlabel=r'$\mathrm{x}$', ylabel=r'$\mathrm{V}$',
                   line_color='g', show=False)
        ax2 = plot(self.bending_moment().subs(subs), (variable, 0, length),
                   title="Bending Moment", xlabel=r'$\mathrm{x}$', ylabel=r'$\mathrm{M}$',
                   line_color='b', show=False)
        ax3 = plot(self.slope().subs(subs), (variable, 0, length),
                   title="Slope", xlabel=r'$\mathrm{x}$', ylabel=r'$\theta$',
                   line_color='m', show=False)
        ax4 = plot(self.deflection().subs(subs), (variable, 0, length),
                   title="Deflection", xlabel=r'$\mathrm{x}$', ylabel=r'$\delta$',
                   line_color='r', show=False)

        return PlotGrid(4, 1, ax1, ax2, ax3, ax4)

    def _solve_for_ild_equations(self):
        """

        Helper function for I.L.D. It takes the unsubstituted
        copy of the load equation and uses it to calculate shear force and bending
        moment equations.
        """

        x = self.variable
        shear_force = -integrate(self._original_load, x)
        bending_moment = integrate(shear_force, x)

        return shear_force, bending_moment

    def solve_for_ild_reactions(self, value, *reactions):
        """

        Determines the Influence Line Diagram equations for reaction
        forces under the effect of a moving load.

        Parameters
        ==========
        value : Integer
            Magnitude of moving load
        reactions :
            The reaction forces applied on the beam.

        Examples
        ========

        There is a beam of length 10 meters. There are two simple supports
        below the beam, one at the starting point and another at the ending
        point of the beam. Calculate the I.L.D. equations for reaction forces
        under the effect of a moving load of magnitude 1kN.

        Using the sign convention of downwards forces being positive.

        .. plot::
            :context: close-figs
            :format: doctest
            :include-source: True

            >>> from sympy import symbols
            >>> from sympy.physics.continuum_mechanics.beam import Beam
            >>> E, I = symbols('E, I')
            >>> R_0, R_10 = symbols('R_0, R_10')
            >>> b = Beam(10, E, I)
            >>> b.apply_support(0, 'roller')
            >>> b.apply_support(10, 'roller')
            >>> b.solve_for_ild_reactions(1,R_0,R_10)
            >>> b.ild_reactions
            {R_0: x/10 - 1, R_10: -x/10}

        """
        shear_force, bending_moment = self._solve_for_ild_equations()
        x = self.variable
        l = self.length
        C3 = Symbol('C3')
        C4 = Symbol('C4')

        shear_curve = limit(shear_force, x, l) - value
        moment_curve = limit(bending_moment, x, l) - value*(l-x)

        slope_eqs = []
        deflection_eqs = []

        slope_curve = integrate(bending_moment, x) + C3
        for position, value in self._boundary_conditions['slope']:
            eqs = slope_curve.subs(x, position) - value
            slope_eqs.append(eqs)

        deflection_curve = integrate(slope_curve, x) + C4
        for position, value in self._boundary_conditions['deflection']:
            eqs = deflection_curve.subs(x, position) - value
            deflection_eqs.append(eqs)

        solution = list((linsolve([shear_curve, moment_curve] + slope_eqs
                            + deflection_eqs, (C3, C4) + reactions).args)[0])
        solution = solution[2:]

        # Determining the equations and solving them.
        self._ild_reactions = dict(zip(reactions, solution))

    def plot_ild_reactions(self, subs=None):
        """

        Plots the Influence Line Diagram of Reaction Forces
        under the effect of a moving load. This function
        should be called after calling solve_for_ild_reactions().

        Parameters
        ==========

        subs : dictionary
               Python dictionary containing Symbols as key and their
               corresponding values.

        Examples
        ========

        There is a beam of length 10 meters. A point load of magnitude 5KN
        is also applied from top of the beam, at a distance of 4 meters
        from the starting point. There are two simple supports below the
        beam, located at the starting point and at a distance of 7 meters
        from the starting point. Plot the I.L.D. equations for reactions
        at both support points under the effect of a moving load
        of magnitude 1kN.

        Using the sign convention of downwards forces being positive.

        .. plot::
            :context: close-figs
            :format: doctest
            :include-source: True

            >>> from sympy import symbols
            >>> from sympy.physics.continuum_mechanics.beam import Beam
            >>> E, I = symbols('E, I')
            >>> R_0, R_7 = symbols('R_0, R_7')
            >>> b = Beam(10, E, I)
            >>> b.apply_support(0, 'roller')
            >>> b.apply_support(7, 'roller')
            >>> b.apply_load(5,4,-1)
            >>> b.solve_for_ild_reactions(1,R_0,R_7)
            >>> b.ild_reactions
            {R_0: x/7 - 22/7, R_7: -x/7 - 20/7}
            >>> b.plot_ild_reactions()
            PlotGrid object containing:
            Plot[0]:Plot object containing:
            [0]: cartesian line: x/7 - 22/7 for x over (0.0, 10.0)
            Plot[1]:Plot object containing:
            [0]: cartesian line: -x/7 - 20/7 for x over (0.0, 10.0)

        """
        if not self._ild_reactions:
            raise ValueError("I.L.D. reaction equations not found. Please use solve_for_ild_reactions() to generate the I.L.D. reaction equations.")

        x = self.variable
        ildplots = []

        if subs is None:
            subs = {}

        for reaction in self._ild_reactions:
            for sym in self._ild_reactions[reaction].atoms(Symbol):
                if sym != x and sym not in subs:
                    raise ValueError('Value of %s was not passed.' %sym)

        for sym in self._length.atoms(Symbol):
            if sym != x and sym not in subs:
                raise ValueError('Value of %s was not passed.' %sym)

        for reaction in self._ild_reactions:
            ildplots.append(plot(self._ild_reactions[reaction].subs(subs),
            (x, 0, self._length.subs(subs)), title='I.L.D. for Reactions',
            xlabel=x, ylabel=reaction, line_color='blue', show=False))

        return PlotGrid(len(ildplots), 1, *ildplots)

    def solve_for_ild_shear(self, distance, value, *reactions):
        """

        Determines the Influence Line Diagram equations for shear at a
        specified point under the effect of a moving load.

        Parameters
        ==========
        distance : Integer
            Distance of the point from the start of the beam
            for which equations are to be determined
        value : Integer
            Magnitude of moving load
        reactions :
            The reaction forces applied on the beam.

        Examples
        ========

        There is a beam of length 12 meters. There are two simple supports
        below the beam, one at the starting point and another at a distance
        of 8 meters. Calculate the I.L.D. equations for Shear at a distance
        of 4 meters under the effect of a moving load of magnitude 1kN.

        Using the sign convention of downwards forces being positive.

        .. plot::
            :context: close-figs
            :format: doctest
            :include-source: True

            >>> from sympy import symbols
            >>> from sympy.physics.continuum_mechanics.beam import Beam
            >>> E, I = symbols('E, I')
            >>> R_0, R_8 = symbols('R_0, R_8')
            >>> b = Beam(12, E, I)
            >>> b.apply_support(0, 'roller')
            >>> b.apply_support(8, 'roller')
            >>> b.solve_for_ild_reactions(1, R_0, R_8)
            >>> b.solve_for_ild_shear(4, 1, R_0, R_8)
            >>> b.ild_shear
            Piecewise((x/8, x < 4), (x/8 - 1, x > 4))

        """

        x = self.variable
        l = self.length

        shear_force, _ = self._solve_for_ild_equations()

        shear_curve1 = value - limit(shear_force, x, distance)
        shear_curve2 = (limit(shear_force, x, l) - limit(shear_force, x, distance)) - value

        for reaction in reactions:
            shear_curve1 = shear_curve1.subs(reaction,self._ild_reactions[reaction])
            shear_curve2 = shear_curve2.subs(reaction,self._ild_reactions[reaction])

        shear_eq = Piecewise((shear_curve1, x < distance), (shear_curve2, x > distance))

        self._ild_shear = shear_eq

    def plot_ild_shear(self,subs=None):
        """

        Plots the Influence Line Diagram for Shear under the effect
        of a moving load. This function should be called after
        calling solve_for_ild_shear().

        Parameters
        ==========

        subs : dictionary
               Python dictionary containing Symbols as key and their
               corresponding values.

        Examples
        ========

        There is a beam of length 12 meters. There are two simple supports
        below the beam, one at the starting point and another at a distance
        of 8 meters. Plot the I.L.D. for Shear at a distance
        of 4 meters under the effect of a moving load of magnitude 1kN.

        Using the sign convention of downwards forces being positive.

        .. plot::
            :context: close-figs
            :format: doctest
            :include-source: True

            >>> from sympy import symbols
            >>> from sympy.physics.continuum_mechanics.beam import Beam
            >>> E, I = symbols('E, I')
            >>> R_0, R_8 = symbols('R_0, R_8')
            >>> b = Beam(12, E, I)
            >>> b.apply_support(0, 'roller')
            >>> b.apply_support(8, 'roller')
            >>> b.solve_for_ild_reactions(1, R_0, R_8)
            >>> b.solve_for_ild_shear(4, 1, R_0, R_8)
            >>> b.ild_shear
            Piecewise((x/8, x < 4), (x/8 - 1, x > 4))
            >>> b.plot_ild_shear()
            Plot object containing:
            [0]: cartesian line: Piecewise((x/8, x < 4), (x/8 - 1, x > 4)) for x over (0.0, 12.0)

        """

        if not self._ild_shear:
            raise ValueError("I.L.D. shear equation not found. Please use solve_for_ild_shear() to generate the I.L.D. shear equations.")

        x = self.variable
        l = self._length

        if subs is None:
            subs = {}

        for sym in self._ild_shear.atoms(Symbol):
            if sym != x and sym not in subs:
                raise ValueError('Value of %s was not passed.' %sym)

        for sym in self._length.atoms(Symbol):
            if sym != x and sym not in subs:
                raise ValueError('Value of %s was not passed.' %sym)

        return plot(self._ild_shear.subs(subs), (x, 0, l),  title='I.L.D. for Shear',
               xlabel=r'$\mathrm{X}$', ylabel=r'$\mathrm{V}$', line_color='blue',show=True)

    def solve_for_ild_moment(self, distance, value, *reactions):
        """

        Determines the Influence Line Diagram equations for moment at a
        specified point under the effect of a moving load.

        Parameters
        ==========
        distance : Integer
            Distance of the point from the start of the beam
            for which equations are to be determined
        value : Integer
            Magnitude of moving load
        reactions :
            The reaction forces applied on the beam.

        Examples
        ========

        There is a beam of length 12 meters. There are two simple supports
        below the beam, one at the starting point and another at a distance
        of 8 meters. Calculate the I.L.D. equations for Moment at a distance
        of 4 meters under the effect of a moving load of magnitude 1kN.

        Using the sign convention of downwards forces being positive.

        .. plot::
            :context: close-figs
            :format: doctest
            :include-source: True

            >>> from sympy import symbols
            >>> from sympy.physics.continuum_mechanics.beam import Beam
            >>> E, I = symbols('E, I')
            >>> R_0, R_8 = symbols('R_0, R_8')
            >>> b = Beam(12, E, I)
            >>> b.apply_support(0, 'roller')
            >>> b.apply_support(8, 'roller')
            >>> b.solve_for_ild_reactions(1, R_0, R_8)
            >>> b.solve_for_ild_moment(4, 1, R_0, R_8)
            >>> b.ild_moment
            Piecewise((-x/2, x < 4), (x/2 - 4, x > 4))

        """

        x = self.variable
        l = self.length

        _, moment = self._solve_for_ild_equations()

        moment_curve1 = value*(distance-x) - limit(moment, x, distance)
        moment_curve2= (limit(moment, x, l)-limit(moment, x, distance))-value*(l-x)

        for reaction in reactions:
            moment_curve1 = moment_curve1.subs(reaction, self._ild_reactions[reaction])
            moment_curve2 = moment_curve2.subs(reaction, self._ild_reactions[reaction])

        moment_eq = Piecewise((moment_curve1, x < distance), (moment_curve2, x > distance))
        self._ild_moment = moment_eq

    def plot_ild_moment(self,subs=None):
        """

        Plots the Influence Line Diagram for Moment under the effect
        of a moving load. This function should be called after
        calling solve_for_ild_moment().

        Parameters
        ==========

        subs : dictionary
               Python dictionary containing Symbols as key and their
               corresponding values.

        Examples
        ========

        There is a beam of length 12 meters. There are two simple supports
        below the beam, one at the starting point and another at a distance
        of 8 meters. Plot the I.L.D. for Moment at a distance
        of 4 meters under the effect of a moving load of magnitude 1kN.

        Using the sign convention of downwards forces being positive.

        .. plot::
            :context: close-figs
            :format: doctest
            :include-source: True

            >>> from sympy import symbols
            >>> from sympy.physics.continuum_mechanics.beam import Beam
            >>> E, I = symbols('E, I')
            >>> R_0, R_8 = symbols('R_0, R_8')
            >>> b = Beam(12, E, I)
            >>> b.apply_support(0, 'roller')
            >>> b.apply_support(8, 'roller')
            >>> b.solve_for_ild_reactions(1, R_0, R_8)
            >>> b.solve_for_ild_moment(4, 1, R_0, R_8)
            >>> b.ild_moment
            Piecewise((-x/2, x < 4), (x/2 - 4, x > 4))
            >>> b.plot_ild_moment()
            Plot object containing:
            [0]: cartesian line: Piecewise((-x/2, x < 4), (x/2 - 4, x > 4)) for x over (0.0, 12.0)

        """

        if not self._ild_moment:
            raise ValueError("I.L.D. moment equation not found. Please use solve_for_ild_moment() to generate the I.L.D. moment equations.")

        x = self.variable

        if subs is None:
            subs = {}

        for sym in self._ild_moment.atoms(Symbol):
            if sym != x and sym not in subs:
                raise ValueError('Value of %s was not passed.' %sym)

        for sym in self._length.atoms(Symbol):
            if sym != x and sym not in subs:
                raise ValueError('Value of %s was not passed.' %sym)
        return plot(self._ild_moment.subs(subs), (x, 0, self._length), title='I.L.D. for Moment',
               xlabel=r'$\mathrm{X}$', ylabel=r'$\mathrm{M}$', line_color='blue', show=True)

    @doctest_depends_on(modules=('numpy',))
    def draw(self, pictorial=True):
        """
        Returns a plot object representing the beam diagram of the beam.
        In particular, the diagram might include:

        * the beam.
        * vertical black arrows represent point loads and support reaction
          forces (the latter if they have been added with the ``apply_load``
          method).
        * circular arrows represent moments.
        * shaded areas represent distributed loads.
        * the support, if ``apply_support`` has been executed.
        * if a composite beam has been created with the ``join`` method and
          a hinge has been specified, it will be shown with a white disc.

        The diagram shows positive loads on the upper side of the beam,
        and negative loads on the lower side. If two or more distributed
        loads acts along the same direction over the same region, the
        function will add them up together.

        .. note::
            The user must be careful while entering load values.
            The draw function assumes a sign convention which is used
            for plotting loads.
            Given a right handed coordinate system with XYZ coordinates,
            the beam's length is assumed to be along the positive X axis.
            The draw function recognizes positive loads(with n>-2) as loads
            acting along negative Y direction and positive moments acting
            along positive Z direction.

        Parameters
        ==========

        pictorial: Boolean (default=True)
            Setting ``pictorial=True`` would simply create a pictorial (scaled)
            view of the beam diagram. On the other hand, ``pictorial=False``
            would create a beam diagram with the exact dimensions on the plot.

        Examples
        ========

        .. plot::
            :context: close-figs
            :format: doctest
            :include-source: True

            >>> from sympy.physics.continuum_mechanics.beam import Beam
            >>> from sympy import symbols
            >>> P1, P2, M = symbols('P1, P2, M')
            >>> E, I = symbols('E, I')
            >>> b = Beam(50, 20, 30)
            >>> b.apply_load(-10, 2, -1)
            >>> b.apply_load(15, 26, -1)
            >>> b.apply_load(P1, 10, -1)
            >>> b.apply_load(-P2, 40, -1)
            >>> b.apply_load(90, 5, 0, 23)
            >>> b.apply_load(10, 30, 1, 50)
            >>> b.apply_load(M, 15, -2)
            >>> b.apply_load(-M, 30, -2)
            >>> b.apply_support(50, "pin")
            >>> b.apply_support(0, "fixed")
            >>> b.apply_support(20, "roller")
            >>> p = b.draw()
            >>> p  # doctest: +ELLIPSIS
            Plot object containing:
            [0]: cartesian line: 25*SingularityFunction(x, 5, 0) - 25*SingularityFunction(x, 23, 0)
            + SingularityFunction(x, 30, 1) - 20*SingularityFunction(x, 50, 0)
            - SingularityFunction(x, 50, 1) + 5 for x over (0.0, 50.0)
            [1]: cartesian line: 5 for x over (0.0, 50.0)
            ...
            >>> p.show()

        """
        if not numpy:
            raise ImportError("To use this function numpy module is required")

        loads = list(set(self.applied_loads) - set(self._support_as_loads))
        if (not pictorial) and any((len(l[0].free_symbols) > 0) and (l[2] >= 0) for l in loads):
            raise ValueError("`pictorial=False` requires numerical "
                "distributed loads. Instead, symbolic loads were found. "
                "Cannot continue.")

        x = self.variable

        # checking whether length is an expression in terms of any Symbol.
        if isinstance(self.length, Expr):
            l = list(self.length.atoms(Symbol))
            # assigning every Symbol a default value of 10
            l = {i:10 for i in l}
            length = self.length.subs(l)
        else:
            l = {}
            length = self.length
        height = length/10

        rectangles = []
        rectangles.append({'xy':(0, 0), 'width':length, 'height': height, 'facecolor':"brown"})
        annotations, markers, load_eq,load_eq1, fill = self._draw_load(pictorial, length, l)
        support_markers, support_rectangles = self._draw_supports(length, l)

        rectangles += support_rectangles
        markers += support_markers

        if self._composite_type == "hinge":
            # if self is a composite beam with an hinge, show it
            ratio = self._hinge_position / self.length
            x_pos = float(ratio) * length
            markers += [{'args':[[x_pos], [height / 2]], 'marker':'o', 'markersize':6, 'color':"white"}]

        ylim = (-length, 1.25*length)
        if fill:
            # when distributed loads are presents, they might get clipped out
            # in the figure by the ylim settings.
            # It might be necessary to compute new limits.
            _min = min(min(fill["y2"]), min(r["xy"][1] for r in rectangles))
            _max = max(max(fill["y1"]), max(r["xy"][1] for r in rectangles))
            if (_min < ylim[0]) or (_max > ylim[1]):
                offset = abs(_max - _min) * 0.1
                ylim = (_min - offset, _max + offset)

        sing_plot = plot(height + load_eq, height + load_eq1, (x, 0, length),
            xlim=(-height, length + height), ylim=ylim,
            annotations=annotations, markers=markers, rectangles=rectangles,
            line_color='brown', fill=fill, axis=False, show=False)

        return sing_plot


    def _is_load_negative(self, load):
        """Try to determine if a load is negative or positive.

        Returns
        =======
        1: if the load is negative
        0: if the load is positive
        -1: if it is indeterminate

        Notes
        =====
        The Beam class doesn't care about assumptions on symbolic loads.
        Hence, looking at the is_negative attribute will to work if the load
        is a symbol or expression. If the load is a symbolic expression,
        I'm just going to look for negative signs.
        """
        if load.is_number:
            return 1 if load.is_negative else 0
        if load.is_symbol:
            return 0
        load = load.doit().expand()
        if load.is_Add:
            if all((t.is_Mul and (t.args[0] == -1)) or (t.is_number and t.is_negative) for t in load.args):
                return 1
            # user provided a relatively complex expression: cannot determine
            # if the load is positive or negative
            return -1
        if load.is_Mul:
            return 1 if (load.args[0] == -1) else 0
        # don't get too crazy with the logic
        return -1


    def _draw_load(self, pictorial, length, l):
        loads = list(set(self.applied_loads) - set(self._support_as_loads))
        height = length/10
        x = self.variable

        annotations = []
        markers = []
        load_args = []
        scaled_load = 0
        load_args1 = []
        scaled_load1 = 0
        load_eq = S.Zero     # For positive valued higher order loads
        load_eq1 = S.Zero    # For negative valued higher order loads
        fill = None

        # schematic view should use the class convention as much as possible.
        # However, users can add expressions as symbolic loads, for example
        # P1 - P2: is this load positive or negative? We can't say.
        # On these occasions it is better to inform users about the
        # indeterminate state of those loads.
        warning_head = "Please, note that this schematic view might not be " \
            "in agreement with the sign convention used by the Beam class " \
            "for load-related computations, because it was not possible " \
            "to determine the sign (hence, the direction) of the " \
            "following loads:\n"
        warning_body = ""

        for load in loads:
            # check if the position of load is in terms of the beam length.
            if l:
                pos =  load[1].subs(l)
            else:
                pos = load[1]

            # point loads
            if load[2] == -1:
<<<<<<< HEAD
                iln = self._is_load_negative(load[0])
                if iln == -1:
                    warning_body += "* Point load %s located at %s\n" % (load[0], load[1])

                if iln:
                    annotations.append({'text':'', 'xy':(pos, 0), 'xytext':(pos, height - 4*height), 'arrowprops':dict(width= 1.5, headlength=5, headwidth=5, facecolor='black')})
=======
                if isinstance(load[0], Symbol) or load[0].is_negative:
                    annotations.append({'text':'', 'xy':(pos, 0), 'xytext':(pos, height - 4*height), 'arrowprops':{"width": 1.5, "headlength": 5, "headwidth": 5, "facecolor": 'black'}})
>>>>>>> c75049fd
                else:
                    annotations.append({'text':'', 'xy':(pos, height),  'xytext':(pos, height*4), 'arrowprops':{"width": 1.5, "headlength": 4, "headwidth": 4, "facecolor": 'black'}})
            # moment loads
            elif load[2] == -2:
                iln = self._is_load_negative(load[0])
                if iln == -1:
                    warning_body += "* Moment %s located at %s\n" % (load[0], load[1])
                if self._is_load_negative(load[0]):
                    markers.append({'args':[[pos], [height/2]], 'marker': r'$\circlearrowright$', 'markersize':15})
                else:
                    markers.append({'args':[[pos], [height/2]], 'marker': r'$\circlearrowleft$', 'markersize':15})
            # higher order loads
            elif load[2] >= 0:
                # `fill` will be assigned only when higher order loads are present
                value, start, order, end = load
<<<<<<< HEAD

                iln = self._is_load_negative(value)
                if iln == -1:
                    warning_body += "* Distributed load %s from %s to %s\n" % (value, start, end)

                # Positive loads have their seperate equations
                if not iln:
=======
                # Positive loads have their separate equations
                if(value>0):
                    plus = 1
                # if pictorial is True we remake the load equation again with
                # some constant magnitude values.
>>>>>>> c75049fd
                    if pictorial:
                        # remake the load equation again with some constant
                        # magnitude values.
                        value = 10**(1-order) if order > 0 else length/2
                    scaled_load += value*SingularityFunction(x, start, order)
                    if end:
                        f2 = value*x**order if order >= 0 else length/2*x**order
                        for i in range(0, order + 1):
                            scaled_load -= (f2.diff(x, i).subs(x, end - start)*
                                            SingularityFunction(x, end, i)/factorial(i))

                    if isinstance(scaled_load, Add):
                        load_args = scaled_load.args
                    else:
                        # when the load equation consists of only a single term
                        load_args = (scaled_load,)
                    load_eq = Add(*[i.subs(l) for i in load_args])

                # For loads with negative value
                else:
                    if pictorial:
                        # remake the load equation again with some constant
                        # magnitude values.
                        value = 10**(1-order) if order > 0 else length/2
                    scaled_load1 += abs(value)*SingularityFunction(x, start, order)
                    if end:
                        f2 = abs(value)*x**order if order >= 0 else length/2*x**order
                        for i in range(0, order + 1):
                            scaled_load1 -= (f2.diff(x, i).subs(x, end - start)*
                                            SingularityFunction(x, end, i)/factorial(i))

                    if isinstance(scaled_load1, Add):
                        load_args1 = scaled_load1.args
                    else:
                        # when the load equation consists of only a single term
                        load_args1 = (scaled_load1,)
                    load_eq1 = [i.subs(l) for i in load_args1]
                    load_eq1 = -Add(*load_eq1) - height

        if len(warning_body) > 0:
            warnings.warn(warning_head + warning_body)

        xx = numpy.arange(0, float(length), 0.001)
        yy1 = lambdify([x], height + load_eq.rewrite(Piecewise))(xx)
        yy2 = lambdify([x], height + load_eq1.rewrite(Piecewise))(xx)
        if not isinstance(yy1, numpy.ndarray):
            yy1 *= numpy.ones_like(xx)
        if not isinstance(yy2, numpy.ndarray):
            yy2 *= numpy.ones_like(xx)
        fill = {'x': xx, 'y1': yy1, 'y2': yy2,
            'color':'darkkhaki', "zorder": -1}
        return annotations, markers, load_eq, load_eq1, fill


    def _draw_supports(self, length, l):
        height = float(length/10)

        support_markers = []
        support_rectangles = []
        for support in self._applied_supports:
            if l:
                pos =  support[0].subs(l)
            else:
                pos = support[0]

            if support[1] == "pin":
                support_markers.append({'args':[pos, [0]], 'marker':6, 'markersize':13, 'color':"black"})

            elif support[1] == "roller":
                support_markers.append({'args':[pos, [-height/2.5]], 'marker':'o', 'markersize':11, 'color':"black"})

            elif support[1] == "fixed":
                if pos == 0:
                    support_rectangles.append({'xy':(0, -3*height), 'width':-length/20, 'height':6*height + height, 'fill':False, 'hatch':'/////'})
                else:
                    support_rectangles.append({'xy':(length, -3*height), 'width':length/20, 'height': 6*height + height, 'fill':False, 'hatch':'/////'})

        return support_markers, support_rectangles


class Beam3D(Beam):
    """
    This class handles loads applied in any direction of a 3D space along
    with unequal values of Second moment along different axes.

    .. note::
       A consistent sign convention must be used while solving a beam
       bending problem; the results will
       automatically follow the chosen sign convention.
       This class assumes that any kind of distributed load/moment is
       applied through out the span of a beam.

    Examples
    ========
    There is a beam of l meters long. A constant distributed load of magnitude q
    is applied along y-axis from start till the end of beam. A constant distributed
    moment of magnitude m is also applied along z-axis from start till the end of beam.
    Beam is fixed at both of its end. So, deflection of the beam at the both ends
    is restricted.

    >>> from sympy.physics.continuum_mechanics.beam import Beam3D
    >>> from sympy import symbols, simplify, collect, factor
    >>> l, E, G, I, A = symbols('l, E, G, I, A')
    >>> b = Beam3D(l, E, G, I, A)
    >>> x, q, m = symbols('x, q, m')
    >>> b.apply_load(q, 0, 0, dir="y")
    >>> b.apply_moment_load(m, 0, -1, dir="z")
    >>> b.shear_force()
    [0, -q*x, 0]
    >>> b.bending_moment()
    [0, 0, -m*x + q*x**2/2]
    >>> b.bc_slope = [(0, [0, 0, 0]), (l, [0, 0, 0])]
    >>> b.bc_deflection = [(0, [0, 0, 0]), (l, [0, 0, 0])]
    >>> b.solve_slope_deflection()
    >>> factor(b.slope())
    [0, 0, x*(-l + x)*(-A*G*l**3*q + 2*A*G*l**2*q*x - 12*E*I*l*q
        - 72*E*I*m + 24*E*I*q*x)/(12*E*I*(A*G*l**2 + 12*E*I))]
    >>> dx, dy, dz = b.deflection()
    >>> dy = collect(simplify(dy), x)
    >>> dx == dz == 0
    True
    >>> dy == (x*(12*E*I*l*(A*G*l**2*q - 2*A*G*l*m + 12*E*I*q)
    ... + x*(A*G*l*(3*l*(A*G*l**2*q - 2*A*G*l*m + 12*E*I*q) + x*(-2*A*G*l**2*q + 4*A*G*l*m - 24*E*I*q))
    ... + A*G*(A*G*l**2 + 12*E*I)*(-2*l**2*q + 6*l*m - 4*m*x + q*x**2)
    ... - 12*E*I*q*(A*G*l**2 + 12*E*I)))/(24*A*E*G*I*(A*G*l**2 + 12*E*I)))
    True

    References
    ==========

    .. [1] https://homes.civil.aau.dk/jc/FemteSemester/Beams3D.pdf

    """

    def __init__(self, length, elastic_modulus, shear_modulus, second_moment,
                 area, variable=Symbol('x')):
        """Initializes the class.

        Parameters
        ==========
        length : Sympifyable
            A Symbol or value representing the Beam's length.
        elastic_modulus : Sympifyable
            A SymPy expression representing the Beam's Modulus of Elasticity.
            It is a measure of the stiffness of the Beam material.
        shear_modulus : Sympifyable
            A SymPy expression representing the Beam's Modulus of rigidity.
            It is a measure of rigidity of the Beam material.
        second_moment : Sympifyable or list
            A list of two elements having SymPy expression representing the
            Beam's Second moment of area. First value represent Second moment
            across y-axis and second across z-axis.
            Single SymPy expression can be passed if both values are same
        area : Sympifyable
            A SymPy expression representing the Beam's cross-sectional area
            in a plane perpendicular to length of the Beam.
        variable : Symbol, optional
            A Symbol object that will be used as the variable along the beam
            while representing the load, shear, moment, slope and deflection
            curve. By default, it is set to ``Symbol('x')``.
        """
        super().__init__(length, elastic_modulus, second_moment, variable)
        self.shear_modulus = shear_modulus
        self.area = area
        self._load_vector = [0, 0, 0]
        self._moment_load_vector = [0, 0, 0]
        self._torsion_moment = {}
        self._load_Singularity = [0, 0, 0]
        self._slope = [0, 0, 0]
        self._deflection = [0, 0, 0]
        self._angular_deflection = 0

    @property
    def shear_modulus(self):
        """Young's Modulus of the Beam. """
        return self._shear_modulus

    @shear_modulus.setter
    def shear_modulus(self, e):
        self._shear_modulus = sympify(e)

    @property
    def second_moment(self):
        """Second moment of area of the Beam. """
        return self._second_moment

    @second_moment.setter
    def second_moment(self, i):
        if isinstance(i, list):
            i = [sympify(x) for x in i]
            self._second_moment = i
        else:
            self._second_moment = sympify(i)

    @property
    def area(self):
        """Cross-sectional area of the Beam. """
        return self._area

    @area.setter
    def area(self, a):
        self._area = sympify(a)

    @property
    def load_vector(self):
        """
        Returns a three element list representing the load vector.
        """
        return self._load_vector

    @property
    def moment_load_vector(self):
        """
        Returns a three element list representing moment loads on Beam.
        """
        return self._moment_load_vector

    @property
    def boundary_conditions(self):
        """
        Returns a dictionary of boundary conditions applied on the beam.
        The dictionary has two keywords namely slope and deflection.
        The value of each keyword is a list of tuple, where each tuple
        contains location and value of a boundary condition in the format
        (location, value). Further each value is a list corresponding to
        slope or deflection(s) values along three axes at that location.

        Examples
        ========
        There is a beam of length 4 meters. The slope at 0 should be 4 along
        the x-axis and 0 along others. At the other end of beam, deflection
        along all the three axes should be zero.

        >>> from sympy.physics.continuum_mechanics.beam import Beam3D
        >>> from sympy import symbols
        >>> l, E, G, I, A, x = symbols('l, E, G, I, A, x')
        >>> b = Beam3D(30, E, G, I, A, x)
        >>> b.bc_slope = [(0, (4, 0, 0))]
        >>> b.bc_deflection = [(4, [0, 0, 0])]
        >>> b.boundary_conditions
        {'deflection': [(4, [0, 0, 0])], 'slope': [(0, (4, 0, 0))]}

        Here the deflection of the beam should be ``0`` along all the three axes at ``4``.
        Similarly, the slope of the beam should be ``4`` along x-axis and ``0``
        along y and z axis at ``0``.
        """
        return self._boundary_conditions

    def polar_moment(self):
        """
        Returns the polar moment of area of the beam
        about the X axis with respect to the centroid.

        Examples
        ========

        >>> from sympy.physics.continuum_mechanics.beam import Beam3D
        >>> from sympy import symbols
        >>> l, E, G, I, A = symbols('l, E, G, I, A')
        >>> b = Beam3D(l, E, G, I, A)
        >>> b.polar_moment()
        2*I
        >>> I1 = [9, 15]
        >>> b = Beam3D(l, E, G, I1, A)
        >>> b.polar_moment()
        24
        """
        if not iterable(self.second_moment):
            return 2*self.second_moment
        return sum(self.second_moment)

    def apply_load(self, value, start, order, dir="y"):
        """
        This method adds up the force load to a particular beam object.

        Parameters
        ==========
        value : Sympifyable
            The magnitude of an applied load.
        dir : String
            Axis along which load is applied.
        order : Integer
            The order of the applied load.
            - For point loads, order=-1
            - For constant distributed load, order=0
            - For ramp loads, order=1
            - For parabolic ramp loads, order=2
            - ... so on.
        """
        x = self.variable
        value = sympify(value)
        start = sympify(start)
        order = sympify(order)

        if dir == "x":
            if not order == -1:
                self._load_vector[0] += value
            self._load_Singularity[0] += value*SingularityFunction(x, start, order)

        elif dir == "y":
            if not order == -1:
                self._load_vector[1] += value
            self._load_Singularity[1] += value*SingularityFunction(x, start, order)

        else:
            if not order == -1:
                self._load_vector[2] += value
            self._load_Singularity[2] += value*SingularityFunction(x, start, order)

    def apply_moment_load(self, value, start, order, dir="y"):
        """
        This method adds up the moment loads to a particular beam object.

        Parameters
        ==========
        value : Sympifyable
            The magnitude of an applied moment.
        dir : String
            Axis along which moment is applied.
        order : Integer
            The order of the applied load.
            - For point moments, order=-2
            - For constant distributed moment, order=-1
            - For ramp moments, order=0
            - For parabolic ramp moments, order=1
            - ... so on.
        """
        x = self.variable
        value = sympify(value)
        start = sympify(start)
        order = sympify(order)

        if dir == "x":
            if not order == -2:
                self._moment_load_vector[0] += value
            else:
                if start in list(self._torsion_moment):
                    self._torsion_moment[start] += value
                else:
                    self._torsion_moment[start] = value
            self._load_Singularity[0] += value*SingularityFunction(x, start, order)
        elif dir == "y":
            if not order == -2:
                self._moment_load_vector[1] += value
            self._load_Singularity[0] += value*SingularityFunction(x, start, order)
        else:
            if not order == -2:
                self._moment_load_vector[2] += value
            self._load_Singularity[0] += value*SingularityFunction(x, start, order)

    def apply_support(self, loc, type="fixed"):
        if type in ("pin", "roller"):
            reaction_load = Symbol('R_'+str(loc))
            self._reaction_loads[reaction_load] = reaction_load
            self.bc_deflection.append((loc, [0, 0, 0]))
        else:
            reaction_load = Symbol('R_'+str(loc))
            reaction_moment = Symbol('M_'+str(loc))
            self._reaction_loads[reaction_load] = [reaction_load, reaction_moment]
            self.bc_deflection.append((loc, [0, 0, 0]))
            self.bc_slope.append((loc, [0, 0, 0]))

    def solve_for_reaction_loads(self, *reaction):
        """
        Solves for the reaction forces.

        Examples
        ========
        There is a beam of length 30 meters. It it supported by rollers at
        of its end. A constant distributed load of magnitude 8 N is applied
        from start till its end along y-axis. Another linear load having
        slope equal to 9 is applied along z-axis.

        >>> from sympy.physics.continuum_mechanics.beam import Beam3D
        >>> from sympy import symbols
        >>> l, E, G, I, A, x = symbols('l, E, G, I, A, x')
        >>> b = Beam3D(30, E, G, I, A, x)
        >>> b.apply_load(8, start=0, order=0, dir="y")
        >>> b.apply_load(9*x, start=0, order=0, dir="z")
        >>> b.bc_deflection = [(0, [0, 0, 0]), (30, [0, 0, 0])]
        >>> R1, R2, R3, R4 = symbols('R1, R2, R3, R4')
        >>> b.apply_load(R1, start=0, order=-1, dir="y")
        >>> b.apply_load(R2, start=30, order=-1, dir="y")
        >>> b.apply_load(R3, start=0, order=-1, dir="z")
        >>> b.apply_load(R4, start=30, order=-1, dir="z")
        >>> b.solve_for_reaction_loads(R1, R2, R3, R4)
        >>> b.reaction_loads
        {R1: -120, R2: -120, R3: -1350, R4: -2700}
        """
        x = self.variable
        l = self.length
        q = self._load_Singularity
        shear_curves = [integrate(load, x) for load in q]
        moment_curves = [integrate(shear, x) for shear in shear_curves]
        for i in range(3):
            react = [r for r in reaction if (shear_curves[i].has(r) or moment_curves[i].has(r))]
            if len(react) == 0:
                continue
            shear_curve = limit(shear_curves[i], x, l)
            moment_curve = limit(moment_curves[i], x, l)
            sol = list((linsolve([shear_curve, moment_curve], react).args)[0])
            sol_dict = dict(zip(react, sol))
            reaction_loads = self._reaction_loads
            # Check if any of the evaluated reaction exists in another direction
            # and if it exists then it should have same value.
            for key in sol_dict:
                if key in reaction_loads and sol_dict[key] != reaction_loads[key]:
                    raise ValueError("Ambiguous solution for %s in different directions." % key)
            self._reaction_loads.update(sol_dict)

    def shear_force(self):
        """
        Returns a list of three expressions which represents the shear force
        curve of the Beam object along all three axes.
        """
        x = self.variable
        q = self._load_vector
        return [integrate(-q[0], x), integrate(-q[1], x), integrate(-q[2], x)]

    def axial_force(self):
        """
        Returns expression of Axial shear force present inside the Beam object.
        """
        return self.shear_force()[0]

    def shear_stress(self):
        """
        Returns a list of three expressions which represents the shear stress
        curve of the Beam object along all three axes.
        """
        return [self.shear_force()[0]/self._area, self.shear_force()[1]/self._area, self.shear_force()[2]/self._area]

    def axial_stress(self):
        """
        Returns expression of Axial stress present inside the Beam object.
        """
        return self.axial_force()/self._area

    def bending_moment(self):
        """
        Returns a list of three expressions which represents the bending moment
        curve of the Beam object along all three axes.
        """
        x = self.variable
        m = self._moment_load_vector
        shear = self.shear_force()

        return [integrate(-m[0], x), integrate(-m[1] + shear[2], x),
                integrate(-m[2] - shear[1], x) ]

    def torsional_moment(self):
        """
        Returns expression of Torsional moment present inside the Beam object.
        """
        return self.bending_moment()[0]

    def solve_for_torsion(self):
        """
        Solves for the angular deflection due to the torsional effects of
        moments being applied in the x-direction i.e. out of or into the beam.

        Here, a positive torque means the direction of the torque is positive
        i.e. out of the beam along the beam-axis. Likewise, a negative torque
        signifies a torque into the beam cross-section.

        Examples
        ========

        >>> from sympy.physics.continuum_mechanics.beam import Beam3D
        >>> from sympy import symbols
        >>> l, E, G, I, A, x = symbols('l, E, G, I, A, x')
        >>> b = Beam3D(20, E, G, I, A, x)
        >>> b.apply_moment_load(4, 4, -2, dir='x')
        >>> b.apply_moment_load(4, 8, -2, dir='x')
        >>> b.apply_moment_load(4, 8, -2, dir='x')
        >>> b.solve_for_torsion()
        >>> b.angular_deflection().subs(x, 3)
        18/(G*I)
        """
        x = self.variable
        sum_moments = 0
        for point in list(self._torsion_moment):
            sum_moments += self._torsion_moment[point]
        list(self._torsion_moment).sort()
        pointsList = list(self._torsion_moment)
        torque_diagram = Piecewise((sum_moments, x<=pointsList[0]), (0, x>=pointsList[0]))
        for i in range(len(pointsList))[1:]:
            sum_moments -= self._torsion_moment[pointsList[i-1]]
            torque_diagram += Piecewise((0, x<=pointsList[i-1]), (sum_moments, x<=pointsList[i]), (0, x>=pointsList[i]))
        integrated_torque_diagram = integrate(torque_diagram)
        self._angular_deflection =  integrated_torque_diagram/(self.shear_modulus*self.polar_moment())

    def solve_slope_deflection(self):
        x = self.variable
        l = self.length
        E = self.elastic_modulus
        G = self.shear_modulus
        I = self.second_moment
        if isinstance(I, list):
            I_y, I_z = I[0], I[1]
        else:
            I_y = I_z = I
        A = self._area
        load = self._load_vector
        moment = self._moment_load_vector
        defl = Function('defl')
        theta = Function('theta')

        # Finding deflection along x-axis(and corresponding slope value by differentiating it)
        # Equation used: Derivative(E*A*Derivative(def_x(x), x), x) + load_x = 0
        eq = Derivative(E*A*Derivative(defl(x), x), x) + load[0]
        def_x = dsolve(Eq(eq, 0), defl(x)).args[1]
        # Solving constants originated from dsolve
        C1 = Symbol('C1')
        C2 = Symbol('C2')
        constants = list((linsolve([def_x.subs(x, 0), def_x.subs(x, l)], C1, C2).args)[0])
        def_x = def_x.subs({C1:constants[0], C2:constants[1]})
        slope_x = def_x.diff(x)
        self._deflection[0] = def_x
        self._slope[0] = slope_x

        # Finding deflection along y-axis and slope across z-axis. System of equation involved:
        # 1: Derivative(E*I_z*Derivative(theta_z(x), x), x) + G*A*(Derivative(defl_y(x), x) - theta_z(x)) + moment_z = 0
        # 2: Derivative(G*A*(Derivative(defl_y(x), x) - theta_z(x)), x) + load_y = 0
        C_i = Symbol('C_i')
        # Substitute value of `G*A*(Derivative(defl_y(x), x) - theta_z(x))` from (2) in (1)
        eq1 = Derivative(E*I_z*Derivative(theta(x), x), x) + (integrate(-load[1], x) + C_i) + moment[2]
        slope_z = dsolve(Eq(eq1, 0)).args[1]

        # Solve for constants originated from using dsolve on eq1
        constants = list((linsolve([slope_z.subs(x, 0), slope_z.subs(x, l)], C1, C2).args)[0])
        slope_z = slope_z.subs({C1:constants[0], C2:constants[1]})

        # Put value of slope obtained back in (2) to solve for `C_i` and find deflection across y-axis
        eq2 = G*A*(Derivative(defl(x), x)) + load[1]*x - C_i - G*A*slope_z
        def_y = dsolve(Eq(eq2, 0), defl(x)).args[1]
        # Solve for constants originated from using dsolve on eq2
        constants = list((linsolve([def_y.subs(x, 0), def_y.subs(x, l)], C1, C_i).args)[0])
        self._deflection[1] = def_y.subs({C1:constants[0], C_i:constants[1]})
        self._slope[2] = slope_z.subs(C_i, constants[1])

        # Finding deflection along z-axis and slope across y-axis. System of equation involved:
        # 1: Derivative(E*I_y*Derivative(theta_y(x), x), x) - G*A*(Derivative(defl_z(x), x) + theta_y(x)) + moment_y = 0
        # 2: Derivative(G*A*(Derivative(defl_z(x), x) + theta_y(x)), x) + load_z = 0

        # Substitute value of `G*A*(Derivative(defl_y(x), x) + theta_z(x))` from (2) in (1)
        eq1 = Derivative(E*I_y*Derivative(theta(x), x), x) + (integrate(load[2], x) - C_i) + moment[1]
        slope_y = dsolve(Eq(eq1, 0)).args[1]
        # Solve for constants originated from using dsolve on eq1
        constants = list((linsolve([slope_y.subs(x, 0), slope_y.subs(x, l)], C1, C2).args)[0])
        slope_y = slope_y.subs({C1:constants[0], C2:constants[1]})

        # Put value of slope obtained back in (2) to solve for `C_i` and find deflection across z-axis
        eq2 = G*A*(Derivative(defl(x), x)) + load[2]*x - C_i + G*A*slope_y
        def_z = dsolve(Eq(eq2,0)).args[1]
        # Solve for constants originated from using dsolve on eq2
        constants = list((linsolve([def_z.subs(x, 0), def_z.subs(x, l)], C1, C_i).args)[0])
        self._deflection[2] = def_z.subs({C1:constants[0], C_i:constants[1]})
        self._slope[1] = slope_y.subs(C_i, constants[1])

    def slope(self):
        """
        Returns a three element list representing slope of deflection curve
        along all the three axes.
        """
        return self._slope

    def deflection(self):
        """
        Returns a three element list representing deflection curve along all
        the three axes.
        """
        return self._deflection

    def angular_deflection(self):
        """
        Returns a function in x depicting how the angular deflection, due to moments
        in the x-axis on the beam, varies with x.
        """
        return self._angular_deflection

    def _plot_shear_force(self, dir, subs=None):

        shear_force = self.shear_force()

        if dir == 'x':
            dir_num = 0
            color = 'r'

        elif dir == 'y':
            dir_num = 1
            color = 'g'

        elif dir == 'z':
            dir_num = 2
            color = 'b'

        if subs is None:
            subs = {}

        for sym in shear_force[dir_num].atoms(Symbol):
            if sym != self.variable and sym not in subs:
                raise ValueError('Value of %s was not passed.' %sym)
        if self.length in subs:
            length = subs[self.length]
        else:
            length = self.length

        return plot(shear_force[dir_num].subs(subs), (self.variable, 0, length), show = False, title='Shear Force along %c direction'%dir,
                xlabel=r'$\mathrm{X}$', ylabel=r'$\mathrm{V(%c)}$'%dir, line_color=color)

    def plot_shear_force(self, dir="all", subs=None):

        """

        Returns a plot for Shear force along all three directions
        present in the Beam object.

        Parameters
        ==========
        dir : string (default : "all")
            Direction along which shear force plot is required.
            If no direction is specified, all plots are displayed.
        subs : dictionary
            Python dictionary containing Symbols as key and their
            corresponding values.

        Examples
        ========
        There is a beam of length 20 meters. It is supported by rollers
        at both of its ends. A linear load having slope equal to 12 is applied
        along y-axis. A constant distributed load of magnitude 15 N is
        applied from start till its end along z-axis.

        .. plot::
            :context: close-figs
            :format: doctest
            :include-source: True

            >>> from sympy.physics.continuum_mechanics.beam import Beam3D
            >>> from sympy import symbols
            >>> l, E, G, I, A, x = symbols('l, E, G, I, A, x')
            >>> b = Beam3D(20, E, G, I, A, x)
            >>> b.apply_load(15, start=0, order=0, dir="z")
            >>> b.apply_load(12*x, start=0, order=0, dir="y")
            >>> b.bc_deflection = [(0, [0, 0, 0]), (20, [0, 0, 0])]
            >>> R1, R2, R3, R4 = symbols('R1, R2, R3, R4')
            >>> b.apply_load(R1, start=0, order=-1, dir="z")
            >>> b.apply_load(R2, start=20, order=-1, dir="z")
            >>> b.apply_load(R3, start=0, order=-1, dir="y")
            >>> b.apply_load(R4, start=20, order=-1, dir="y")
            >>> b.solve_for_reaction_loads(R1, R2, R3, R4)
            >>> b.plot_shear_force()
            PlotGrid object containing:
            Plot[0]:Plot object containing:
            [0]: cartesian line: 0 for x over (0.0, 20.0)
            Plot[1]:Plot object containing:
            [0]: cartesian line: -6*x**2 for x over (0.0, 20.0)
            Plot[2]:Plot object containing:
            [0]: cartesian line: -15*x for x over (0.0, 20.0)

        """

        dir = dir.lower()
        # For shear force along x direction
        if dir == "x":
            Px = self._plot_shear_force('x', subs)
            return Px.show()
        # For shear force along y direction
        elif dir == "y":
            Py = self._plot_shear_force('y', subs)
            return Py.show()
        # For shear force along z direction
        elif dir == "z":
            Pz = self._plot_shear_force('z', subs)
            return Pz.show()
        # For shear force along all direction
        else:
            Px = self._plot_shear_force('x', subs)
            Py = self._plot_shear_force('y', subs)
            Pz = self._plot_shear_force('z', subs)
            return PlotGrid(3, 1, Px, Py, Pz)

    def _plot_bending_moment(self, dir, subs=None):

        bending_moment = self.bending_moment()

        if dir == 'x':
            dir_num = 0
            color = 'g'

        elif dir == 'y':
            dir_num = 1
            color = 'c'

        elif dir == 'z':
            dir_num = 2
            color = 'm'

        if subs is None:
            subs = {}

        for sym in bending_moment[dir_num].atoms(Symbol):
            if sym != self.variable and sym not in subs:
                raise ValueError('Value of %s was not passed.' %sym)
        if self.length in subs:
            length = subs[self.length]
        else:
            length = self.length

        return plot(bending_moment[dir_num].subs(subs), (self.variable, 0, length), show = False, title='Bending Moment along %c direction'%dir,
                xlabel=r'$\mathrm{X}$', ylabel=r'$\mathrm{M(%c)}$'%dir, line_color=color)

    def plot_bending_moment(self, dir="all", subs=None):

        """

        Returns a plot for bending moment along all three directions
        present in the Beam object.

        Parameters
        ==========
        dir : string (default : "all")
            Direction along which bending moment plot is required.
            If no direction is specified, all plots are displayed.
        subs : dictionary
            Python dictionary containing Symbols as key and their
            corresponding values.

        Examples
        ========
        There is a beam of length 20 meters. It is supported by rollers
        at both of its ends. A linear load having slope equal to 12 is applied
        along y-axis. A constant distributed load of magnitude 15 N is
        applied from start till its end along z-axis.

        .. plot::
            :context: close-figs
            :format: doctest
            :include-source: True

            >>> from sympy.physics.continuum_mechanics.beam import Beam3D
            >>> from sympy import symbols
            >>> l, E, G, I, A, x = symbols('l, E, G, I, A, x')
            >>> b = Beam3D(20, E, G, I, A, x)
            >>> b.apply_load(15, start=0, order=0, dir="z")
            >>> b.apply_load(12*x, start=0, order=0, dir="y")
            >>> b.bc_deflection = [(0, [0, 0, 0]), (20, [0, 0, 0])]
            >>> R1, R2, R3, R4 = symbols('R1, R2, R3, R4')
            >>> b.apply_load(R1, start=0, order=-1, dir="z")
            >>> b.apply_load(R2, start=20, order=-1, dir="z")
            >>> b.apply_load(R3, start=0, order=-1, dir="y")
            >>> b.apply_load(R4, start=20, order=-1, dir="y")
            >>> b.solve_for_reaction_loads(R1, R2, R3, R4)
            >>> b.plot_bending_moment()
            PlotGrid object containing:
            Plot[0]:Plot object containing:
            [0]: cartesian line: 0 for x over (0.0, 20.0)
            Plot[1]:Plot object containing:
            [0]: cartesian line: -15*x**2/2 for x over (0.0, 20.0)
            Plot[2]:Plot object containing:
            [0]: cartesian line: 2*x**3 for x over (0.0, 20.0)

        """

        dir = dir.lower()
        # For bending moment along x direction
        if dir == "x":
            Px = self._plot_bending_moment('x', subs)
            return Px.show()
        # For bending moment along y direction
        elif dir == "y":
            Py = self._plot_bending_moment('y', subs)
            return Py.show()
        # For bending moment along z direction
        elif dir == "z":
            Pz = self._plot_bending_moment('z', subs)
            return Pz.show()
        # For bending moment along all direction
        else:
            Px = self._plot_bending_moment('x', subs)
            Py = self._plot_bending_moment('y', subs)
            Pz = self._plot_bending_moment('z', subs)
            return PlotGrid(3, 1, Px, Py, Pz)

    def _plot_slope(self, dir, subs=None):

        slope = self.slope()

        if dir == 'x':
            dir_num = 0
            color = 'b'

        elif dir == 'y':
            dir_num = 1
            color = 'm'

        elif dir == 'z':
            dir_num = 2
            color = 'g'

        if subs is None:
            subs = {}

        for sym in slope[dir_num].atoms(Symbol):
            if sym != self.variable and sym not in subs:
                raise ValueError('Value of %s was not passed.' %sym)
        if self.length in subs:
            length = subs[self.length]
        else:
            length = self.length


        return plot(slope[dir_num].subs(subs), (self.variable, 0, length), show = False, title='Slope along %c direction'%dir,
                xlabel=r'$\mathrm{X}$', ylabel=r'$\mathrm{\theta(%c)}$'%dir, line_color=color)

    def plot_slope(self, dir="all", subs=None):

        """

        Returns a plot for Slope along all three directions
        present in the Beam object.

        Parameters
        ==========
        dir : string (default : "all")
            Direction along which Slope plot is required.
            If no direction is specified, all plots are displayed.
        subs : dictionary
            Python dictionary containing Symbols as keys and their
            corresponding values.

        Examples
        ========
        There is a beam of length 20 meters. It is supported by rollers
        at both of its ends. A linear load having slope equal to 12 is applied
        along y-axis. A constant distributed load of magnitude 15 N is
        applied from start till its end along z-axis.

        .. plot::
            :context: close-figs
            :format: doctest
            :include-source: True

            >>> from sympy.physics.continuum_mechanics.beam import Beam3D
            >>> from sympy import symbols
            >>> l, E, G, I, A, x = symbols('l, E, G, I, A, x')
            >>> b = Beam3D(20, 40, 21, 100, 25, x)
            >>> b.apply_load(15, start=0, order=0, dir="z")
            >>> b.apply_load(12*x, start=0, order=0, dir="y")
            >>> b.bc_deflection = [(0, [0, 0, 0]), (20, [0, 0, 0])]
            >>> R1, R2, R3, R4 = symbols('R1, R2, R3, R4')
            >>> b.apply_load(R1, start=0, order=-1, dir="z")
            >>> b.apply_load(R2, start=20, order=-1, dir="z")
            >>> b.apply_load(R3, start=0, order=-1, dir="y")
            >>> b.apply_load(R4, start=20, order=-1, dir="y")
            >>> b.solve_for_reaction_loads(R1, R2, R3, R4)
            >>> b.solve_slope_deflection()
            >>> b.plot_slope()
            PlotGrid object containing:
            Plot[0]:Plot object containing:
            [0]: cartesian line: 0 for x over (0.0, 20.0)
            Plot[1]:Plot object containing:
            [0]: cartesian line: -x**3/1600 + 3*x**2/160 - x/8 for x over (0.0, 20.0)
            Plot[2]:Plot object containing:
            [0]: cartesian line: x**4/8000 - 19*x**2/172 + 52*x/43 for x over (0.0, 20.0)

        """

        dir = dir.lower()
        # For Slope along x direction
        if dir == "x":
            Px = self._plot_slope('x', subs)
            return Px.show()
        # For Slope along y direction
        elif dir == "y":
            Py = self._plot_slope('y', subs)
            return Py.show()
        # For Slope along z direction
        elif dir == "z":
            Pz = self._plot_slope('z', subs)
            return Pz.show()
        # For Slope along all direction
        else:
            Px = self._plot_slope('x', subs)
            Py = self._plot_slope('y', subs)
            Pz = self._plot_slope('z', subs)
            return PlotGrid(3, 1, Px, Py, Pz)

    def _plot_deflection(self, dir, subs=None):

        deflection = self.deflection()

        if dir == 'x':
            dir_num = 0
            color = 'm'

        elif dir == 'y':
            dir_num = 1
            color = 'r'

        elif dir == 'z':
            dir_num = 2
            color = 'c'

        if subs is None:
            subs = {}

        for sym in deflection[dir_num].atoms(Symbol):
            if sym != self.variable and sym not in subs:
                raise ValueError('Value of %s was not passed.' %sym)
        if self.length in subs:
            length = subs[self.length]
        else:
            length = self.length

        return plot(deflection[dir_num].subs(subs), (self.variable, 0, length), show = False, title='Deflection along %c direction'%dir,
                xlabel=r'$\mathrm{X}$', ylabel=r'$\mathrm{\delta(%c)}$'%dir, line_color=color)

    def plot_deflection(self, dir="all", subs=None):

        """

        Returns a plot for Deflection along all three directions
        present in the Beam object.

        Parameters
        ==========
        dir : string (default : "all")
            Direction along which deflection plot is required.
            If no direction is specified, all plots are displayed.
        subs : dictionary
            Python dictionary containing Symbols as keys and their
            corresponding values.

        Examples
        ========
        There is a beam of length 20 meters. It is supported by rollers
        at both of its ends. A linear load having slope equal to 12 is applied
        along y-axis. A constant distributed load of magnitude 15 N is
        applied from start till its end along z-axis.

        .. plot::
            :context: close-figs
            :format: doctest
            :include-source: True

            >>> from sympy.physics.continuum_mechanics.beam import Beam3D
            >>> from sympy import symbols
            >>> l, E, G, I, A, x = symbols('l, E, G, I, A, x')
            >>> b = Beam3D(20, 40, 21, 100, 25, x)
            >>> b.apply_load(15, start=0, order=0, dir="z")
            >>> b.apply_load(12*x, start=0, order=0, dir="y")
            >>> b.bc_deflection = [(0, [0, 0, 0]), (20, [0, 0, 0])]
            >>> R1, R2, R3, R4 = symbols('R1, R2, R3, R4')
            >>> b.apply_load(R1, start=0, order=-1, dir="z")
            >>> b.apply_load(R2, start=20, order=-1, dir="z")
            >>> b.apply_load(R3, start=0, order=-1, dir="y")
            >>> b.apply_load(R4, start=20, order=-1, dir="y")
            >>> b.solve_for_reaction_loads(R1, R2, R3, R4)
            >>> b.solve_slope_deflection()
            >>> b.plot_deflection()
            PlotGrid object containing:
            Plot[0]:Plot object containing:
            [0]: cartesian line: 0 for x over (0.0, 20.0)
            Plot[1]:Plot object containing:
            [0]: cartesian line: x**5/40000 - 4013*x**3/90300 + 26*x**2/43 + 1520*x/903 for x over (0.0, 20.0)
            Plot[2]:Plot object containing:
            [0]: cartesian line: x**4/6400 - x**3/160 + 27*x**2/560 + 2*x/7 for x over (0.0, 20.0)


        """

        dir = dir.lower()
        # For deflection along x direction
        if dir == "x":
            Px = self._plot_deflection('x', subs)
            return Px.show()
        # For deflection along y direction
        elif dir == "y":
            Py = self._plot_deflection('y', subs)
            return Py.show()
        # For deflection along z direction
        elif dir == "z":
            Pz = self._plot_deflection('z', subs)
            return Pz.show()
        # For deflection along all direction
        else:
            Px = self._plot_deflection('x', subs)
            Py = self._plot_deflection('y', subs)
            Pz = self._plot_deflection('z', subs)
            return PlotGrid(3, 1, Px, Py, Pz)

    def plot_loading_results(self, dir='x', subs=None):

        """

        Returns a subplot of Shear Force, Bending Moment,
        Slope and Deflection of the Beam object along the direction specified.

        Parameters
        ==========

        dir : string (default : "x")
               Direction along which plots are required.
               If no direction is specified, plots along x-axis are displayed.
        subs : dictionary
               Python dictionary containing Symbols as key and their
               corresponding values.

        Examples
        ========
        There is a beam of length 20 meters. It is supported by rollers
        at both of its ends. A linear load having slope equal to 12 is applied
        along y-axis. A constant distributed load of magnitude 15 N is
        applied from start till its end along z-axis.

        .. plot::
            :context: close-figs
            :format: doctest
            :include-source: True

            >>> from sympy.physics.continuum_mechanics.beam import Beam3D
            >>> from sympy import symbols
            >>> l, E, G, I, A, x = symbols('l, E, G, I, A, x')
            >>> b = Beam3D(20, E, G, I, A, x)
            >>> subs = {E:40, G:21, I:100, A:25}
            >>> b.apply_load(15, start=0, order=0, dir="z")
            >>> b.apply_load(12*x, start=0, order=0, dir="y")
            >>> b.bc_deflection = [(0, [0, 0, 0]), (20, [0, 0, 0])]
            >>> R1, R2, R3, R4 = symbols('R1, R2, R3, R4')
            >>> b.apply_load(R1, start=0, order=-1, dir="z")
            >>> b.apply_load(R2, start=20, order=-1, dir="z")
            >>> b.apply_load(R3, start=0, order=-1, dir="y")
            >>> b.apply_load(R4, start=20, order=-1, dir="y")
            >>> b.solve_for_reaction_loads(R1, R2, R3, R4)
            >>> b.solve_slope_deflection()
            >>> b.plot_loading_results('y',subs)
            PlotGrid object containing:
            Plot[0]:Plot object containing:
            [0]: cartesian line: -6*x**2 for x over (0.0, 20.0)
            Plot[1]:Plot object containing:
            [0]: cartesian line: -15*x**2/2 for x over (0.0, 20.0)
            Plot[2]:Plot object containing:
            [0]: cartesian line: -x**3/1600 + 3*x**2/160 - x/8 for x over (0.0, 20.0)
            Plot[3]:Plot object containing:
            [0]: cartesian line: x**5/40000 - 4013*x**3/90300 + 26*x**2/43 + 1520*x/903 for x over (0.0, 20.0)

        """

        dir = dir.lower()
        if subs is None:
            subs = {}

        ax1 = self._plot_shear_force(dir, subs)
        ax2 = self._plot_bending_moment(dir, subs)
        ax3 = self._plot_slope(dir, subs)
        ax4 = self._plot_deflection(dir, subs)

        return PlotGrid(4, 1, ax1, ax2, ax3, ax4)

    def _plot_shear_stress(self, dir, subs=None):

        shear_stress = self.shear_stress()

        if dir == 'x':
            dir_num = 0
            color = 'r'

        elif dir == 'y':
            dir_num = 1
            color = 'g'

        elif dir == 'z':
            dir_num = 2
            color = 'b'

        if subs is None:
            subs = {}

        for sym in shear_stress[dir_num].atoms(Symbol):
            if sym != self.variable and sym not in subs:
                raise ValueError('Value of %s was not passed.' %sym)
        if self.length in subs:
            length = subs[self.length]
        else:
            length = self.length

        return plot(shear_stress[dir_num].subs(subs), (self.variable, 0, length), show = False, title='Shear stress along %c direction'%dir,
                xlabel=r'$\mathrm{X}$', ylabel=r'$\tau(%c)$'%dir, line_color=color)

    def plot_shear_stress(self, dir="all", subs=None):

        """

        Returns a plot for Shear Stress along all three directions
        present in the Beam object.

        Parameters
        ==========
        dir : string (default : "all")
            Direction along which shear stress plot is required.
            If no direction is specified, all plots are displayed.
        subs : dictionary
            Python dictionary containing Symbols as key and their
            corresponding values.

        Examples
        ========
        There is a beam of length 20 meters and area of cross section 2 square
        meters. It is supported by rollers at both of its ends. A linear load having
        slope equal to 12 is applied along y-axis. A constant distributed load
        of magnitude 15 N is applied from start till its end along z-axis.

        .. plot::
            :context: close-figs
            :format: doctest
            :include-source: True

            >>> from sympy.physics.continuum_mechanics.beam import Beam3D
            >>> from sympy import symbols
            >>> l, E, G, I, A, x = symbols('l, E, G, I, A, x')
            >>> b = Beam3D(20, E, G, I, 2, x)
            >>> b.apply_load(15, start=0, order=0, dir="z")
            >>> b.apply_load(12*x, start=0, order=0, dir="y")
            >>> b.bc_deflection = [(0, [0, 0, 0]), (20, [0, 0, 0])]
            >>> R1, R2, R3, R4 = symbols('R1, R2, R3, R4')
            >>> b.apply_load(R1, start=0, order=-1, dir="z")
            >>> b.apply_load(R2, start=20, order=-1, dir="z")
            >>> b.apply_load(R3, start=0, order=-1, dir="y")
            >>> b.apply_load(R4, start=20, order=-1, dir="y")
            >>> b.solve_for_reaction_loads(R1, R2, R3, R4)
            >>> b.plot_shear_stress()
            PlotGrid object containing:
            Plot[0]:Plot object containing:
            [0]: cartesian line: 0 for x over (0.0, 20.0)
            Plot[1]:Plot object containing:
            [0]: cartesian line: -3*x**2 for x over (0.0, 20.0)
            Plot[2]:Plot object containing:
            [0]: cartesian line: -15*x/2 for x over (0.0, 20.0)

        """

        dir = dir.lower()
        # For shear stress along x direction
        if dir == "x":
            Px = self._plot_shear_stress('x', subs)
            return Px.show()
        # For shear stress along y direction
        elif dir == "y":
            Py = self._plot_shear_stress('y', subs)
            return Py.show()
        # For shear stress along z direction
        elif dir == "z":
            Pz = self._plot_shear_stress('z', subs)
            return Pz.show()
        # For shear stress along all direction
        else:
            Px = self._plot_shear_stress('x', subs)
            Py = self._plot_shear_stress('y', subs)
            Pz = self._plot_shear_stress('z', subs)
            return PlotGrid(3, 1, Px, Py, Pz)

    def _max_shear_force(self, dir):
        """
        Helper function for max_shear_force().
        """

        dir = dir.lower()

        if dir == 'x':
            dir_num = 0

        elif dir == 'y':
            dir_num = 1

        elif dir == 'z':
            dir_num = 2

        if not self.shear_force()[dir_num]:
            return (0,0)
        # To restrict the range within length of the Beam
        load_curve = Piecewise((float("nan"), self.variable<=0),
                (self._load_vector[dir_num], self.variable<self.length),
                (float("nan"), True))

        points = solve(load_curve.rewrite(Piecewise), self.variable,
                        domain=S.Reals)
        points.append(0)
        points.append(self.length)
        shear_curve = self.shear_force()[dir_num]
        shear_values = [shear_curve.subs(self.variable, x) for x in points]
        shear_values = list(map(abs, shear_values))

        max_shear = max(shear_values)
        return (points[shear_values.index(max_shear)], max_shear)

    def max_shear_force(self):
        """
        Returns point of max shear force and its corresponding shear value
        along all directions in a Beam object as a list.
        solve_for_reaction_loads() must be called before using this function.

        Examples
        ========
        There is a beam of length 20 meters. It is supported by rollers
        at both of its ends. A linear load having slope equal to 12 is applied
        along y-axis. A constant distributed load of magnitude 15 N is
        applied from start till its end along z-axis.

        .. plot::
            :context: close-figs
            :format: doctest
            :include-source: True

            >>> from sympy.physics.continuum_mechanics.beam import Beam3D
            >>> from sympy import symbols
            >>> l, E, G, I, A, x = symbols('l, E, G, I, A, x')
            >>> b = Beam3D(20, 40, 21, 100, 25, x)
            >>> b.apply_load(15, start=0, order=0, dir="z")
            >>> b.apply_load(12*x, start=0, order=0, dir="y")
            >>> b.bc_deflection = [(0, [0, 0, 0]), (20, [0, 0, 0])]
            >>> R1, R2, R3, R4 = symbols('R1, R2, R3, R4')
            >>> b.apply_load(R1, start=0, order=-1, dir="z")
            >>> b.apply_load(R2, start=20, order=-1, dir="z")
            >>> b.apply_load(R3, start=0, order=-1, dir="y")
            >>> b.apply_load(R4, start=20, order=-1, dir="y")
            >>> b.solve_for_reaction_loads(R1, R2, R3, R4)
            >>> b.max_shear_force()
            [(0, 0), (20, 2400), (20, 300)]
        """

        max_shear = []
        max_shear.append(self._max_shear_force('x'))
        max_shear.append(self._max_shear_force('y'))
        max_shear.append(self._max_shear_force('z'))
        return max_shear

    def _max_bending_moment(self, dir):
        """
        Helper function for max_bending_moment().
        """

        dir = dir.lower()

        if dir == 'x':
            dir_num = 0

        elif dir == 'y':
            dir_num = 1

        elif dir == 'z':
            dir_num = 2

        if not self.bending_moment()[dir_num]:
            return (0,0)
        # To restrict the range within length of the Beam
        shear_curve = Piecewise((float("nan"), self.variable<=0),
                (self.shear_force()[dir_num], self.variable<self.length),
                (float("nan"), True))

        points = solve(shear_curve.rewrite(Piecewise), self.variable,
                        domain=S.Reals)
        points.append(0)
        points.append(self.length)
        bending_moment_curve = self.bending_moment()[dir_num]
        bending_moments = [bending_moment_curve.subs(self.variable, x) for x in points]
        bending_moments = list(map(abs, bending_moments))

        max_bending_moment = max(bending_moments)
        return (points[bending_moments.index(max_bending_moment)], max_bending_moment)

    def max_bending_moment(self):
        """
        Returns point of max bending moment and its corresponding bending moment value
        along all directions in a Beam object as a list.
        solve_for_reaction_loads() must be called before using this function.

        Examples
        ========
        There is a beam of length 20 meters. It is supported by rollers
        at both of its ends. A linear load having slope equal to 12 is applied
        along y-axis. A constant distributed load of magnitude 15 N is
        applied from start till its end along z-axis.

        .. plot::
            :context: close-figs
            :format: doctest
            :include-source: True

            >>> from sympy.physics.continuum_mechanics.beam import Beam3D
            >>> from sympy import symbols
            >>> l, E, G, I, A, x = symbols('l, E, G, I, A, x')
            >>> b = Beam3D(20, 40, 21, 100, 25, x)
            >>> b.apply_load(15, start=0, order=0, dir="z")
            >>> b.apply_load(12*x, start=0, order=0, dir="y")
            >>> b.bc_deflection = [(0, [0, 0, 0]), (20, [0, 0, 0])]
            >>> R1, R2, R3, R4 = symbols('R1, R2, R3, R4')
            >>> b.apply_load(R1, start=0, order=-1, dir="z")
            >>> b.apply_load(R2, start=20, order=-1, dir="z")
            >>> b.apply_load(R3, start=0, order=-1, dir="y")
            >>> b.apply_load(R4, start=20, order=-1, dir="y")
            >>> b.solve_for_reaction_loads(R1, R2, R3, R4)
            >>> b.max_bending_moment()
            [(0, 0), (20, 3000), (20, 16000)]
        """

        max_bmoment = []
        max_bmoment.append(self._max_bending_moment('x'))
        max_bmoment.append(self._max_bending_moment('y'))
        max_bmoment.append(self._max_bending_moment('z'))
        return max_bmoment

    max_bmoment = max_bending_moment

    def _max_deflection(self, dir):
        """
        Helper function for max_Deflection()
        """

        dir = dir.lower()

        if dir == 'x':
            dir_num = 0

        elif dir == 'y':
            dir_num = 1

        elif dir == 'z':
            dir_num = 2

        if not self.deflection()[dir_num]:
            return (0,0)
        # To restrict the range within length of the Beam
        slope_curve = Piecewise((float("nan"), self.variable<=0),
                (self.slope()[dir_num], self.variable<self.length),
                (float("nan"), True))

        points = solve(slope_curve.rewrite(Piecewise), self.variable,
                        domain=S.Reals)
        points.append(0)
        points.append(self._length)
        deflection_curve = self.deflection()[dir_num]
        deflections = [deflection_curve.subs(self.variable, x) for x in points]
        deflections = list(map(abs, deflections))

        max_def = max(deflections)
        return (points[deflections.index(max_def)], max_def)

    def max_deflection(self):
        """
        Returns point of max deflection and its corresponding deflection value
        along all directions in a Beam object as a list.
        solve_for_reaction_loads() and solve_slope_deflection() must be called
        before using this function.

        Examples
        ========
        There is a beam of length 20 meters. It is supported by rollers
        at both of its ends. A linear load having slope equal to 12 is applied
        along y-axis. A constant distributed load of magnitude 15 N is
        applied from start till its end along z-axis.

        .. plot::
            :context: close-figs
            :format: doctest
            :include-source: True

            >>> from sympy.physics.continuum_mechanics.beam import Beam3D
            >>> from sympy import symbols
            >>> l, E, G, I, A, x = symbols('l, E, G, I, A, x')
            >>> b = Beam3D(20, 40, 21, 100, 25, x)
            >>> b.apply_load(15, start=0, order=0, dir="z")
            >>> b.apply_load(12*x, start=0, order=0, dir="y")
            >>> b.bc_deflection = [(0, [0, 0, 0]), (20, [0, 0, 0])]
            >>> R1, R2, R3, R4 = symbols('R1, R2, R3, R4')
            >>> b.apply_load(R1, start=0, order=-1, dir="z")
            >>> b.apply_load(R2, start=20, order=-1, dir="z")
            >>> b.apply_load(R3, start=0, order=-1, dir="y")
            >>> b.apply_load(R4, start=20, order=-1, dir="y")
            >>> b.solve_for_reaction_loads(R1, R2, R3, R4)
            >>> b.solve_slope_deflection()
            >>> b.max_deflection()
            [(0, 0), (10, 495/14), (-10 + 10*sqrt(10793)/43, (10 - 10*sqrt(10793)/43)**3/160 - 20/7 + (10 - 10*sqrt(10793)/43)**4/6400 + 20*sqrt(10793)/301 + 27*(10 - 10*sqrt(10793)/43)**2/560)]
        """

        max_def = []
        max_def.append(self._max_deflection('x'))
        max_def.append(self._max_deflection('y'))
        max_def.append(self._max_deflection('z'))
        return max_def<|MERGE_RESOLUTION|>--- conflicted
+++ resolved
@@ -2299,17 +2299,12 @@
 
             # point loads
             if load[2] == -1:
-<<<<<<< HEAD
                 iln = self._is_load_negative(load[0])
                 if iln == -1:
                     warning_body += "* Point load %s located at %s\n" % (load[0], load[1])
 
                 if iln:
                     annotations.append({'text':'', 'xy':(pos, 0), 'xytext':(pos, height - 4*height), 'arrowprops':dict(width= 1.5, headlength=5, headwidth=5, facecolor='black')})
-=======
-                if isinstance(load[0], Symbol) or load[0].is_negative:
-                    annotations.append({'text':'', 'xy':(pos, 0), 'xytext':(pos, height - 4*height), 'arrowprops':{"width": 1.5, "headlength": 5, "headwidth": 5, "facecolor": 'black'}})
->>>>>>> c75049fd
                 else:
                     annotations.append({'text':'', 'xy':(pos, height),  'xytext':(pos, height*4), 'arrowprops':{"width": 1.5, "headlength": 4, "headwidth": 4, "facecolor": 'black'}})
             # moment loads
@@ -2325,7 +2320,6 @@
             elif load[2] >= 0:
                 # `fill` will be assigned only when higher order loads are present
                 value, start, order, end = load
-<<<<<<< HEAD
 
                 iln = self._is_load_negative(value)
                 if iln == -1:
@@ -2333,13 +2327,9 @@
 
                 # Positive loads have their seperate equations
                 if not iln:
-=======
-                # Positive loads have their separate equations
-                if(value>0):
-                    plus = 1
+
                 # if pictorial is True we remake the load equation again with
                 # some constant magnitude values.
->>>>>>> c75049fd
                     if pictorial:
                         # remake the load equation again with some constant
                         # magnitude values.

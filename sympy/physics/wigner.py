# -*- coding: utf-8 -*-
r"""
Wigner, Clebsch-Gordan, Racah, and Gaunt coefficients

Collection of functions for calculating Wigner 3j, 6j, 9j,
Clebsch-Gordan, Racah as well as Gaunt coefficients exactly, all
evaluating to a rational number times the square root of a rational
number [Rasch03]_.

Please see the description of the individual functions for further
details and examples.

References
~~~~~~~~~~

.. [Regge58] 'Symmetry Properties of Clebsch-Gordan Coefficients',
  T. Regge, Nuovo Cimento, Volume 10, pp. 544 (1958)
.. [Regge59] 'Symmetry Properties of Racah Coefficients',
  T. Regge, Nuovo Cimento, Volume 11, pp. 116 (1959)
.. [Edmonds74] A. R. Edmonds. Angular momentum in quantum mechanics.
  Investigations in physics, 4.; Investigations in physics, no. 4.
  Princeton, N.J., Princeton University Press, 1957.
.. [Rasch03] J. Rasch and A. C. H. Yu, 'Efficient Storage Scheme for
  Pre-calculated Wigner 3j, 6j and Gaunt Coefficients', SIAM
  J. Sci. Comput. Volume 25, Issue 4, pp. 1416-1428 (2003)
.. [Liberatodebrito82] 'FORTRAN program for the integral of three
  spherical harmonics', A. Liberato de Brito,
  Comput. Phys. Commun., Volume 25, pp. 81-85 (1982)

Credits and Copyright
~~~~~~~~~~~~~~~~~~~~~

This code was taken from Sage with the permission of all authors:

https://groups.google.com/forum/#!topic/sage-devel/M4NZdu-7O38

AUTHORS:

- Jens Rasch (2009-03-24): initial version for Sage

- Jens Rasch (2009-05-31): updated to sage-4.0

- Oscar Gerardo Lazo Arjona (2017-06-18): added Wigner D matrices

Copyright (C) 2008 Jens Rasch <jyr2000@gmail.com>

"""
from __future__ import print_function, division

from sympy import (Integer, pi, sqrt, sympify, Dummy, S, Sum, Ynm, zeros,
                   Function, sin, cos, exp, I, factorial, binomial,
                   Add, ImmutableMatrix)
from sympy.core.compatibility import range

# This list of precomputed factorials is needed to massively
# accelerate future calculations of the various coefficients
_Factlist = [1]


def _calc_factlist(nn):
    r"""
    Function calculates a list of precomputed factorials in order to
    massively accelerate future calculations of the various
    coefficients.

    INPUT:

    -  ``nn`` -  integer, highest factorial to be computed

    OUTPUT:

    list of integers -- the list of precomputed factorials

    EXAMPLES:

    Calculate list of factorials::

        sage: from sage.functions.wigner import _calc_factlist
        sage: _calc_factlist(10)
        [1, 1, 2, 6, 24, 120, 720, 5040, 40320, 362880, 3628800]
    """
    if nn >= len(_Factlist):
        for ii in range(len(_Factlist), int(nn + 1)):
            _Factlist.append(_Factlist[ii - 1] * ii)
    return _Factlist[:int(nn) + 1]


def wigner_3j(j_1, j_2, j_3, m_1, m_2, m_3):
    r"""
    Calculate the Wigner 3j symbol `\operatorname{Wigner3j}(j_1,j_2,j_3,m_1,m_2,m_3)`.

    INPUT:

    -  ``j_1``, ``j_2``, ``j_3``, ``m_1``, ``m_2``, ``m_3`` - integer or half integer

    OUTPUT:

    Rational number times the square root of a rational number.

    Examples
    ========

    >>> from sympy.physics.wigner import wigner_3j
    >>> wigner_3j(2, 6, 4, 0, 0, 0)
    sqrt(715)/143
    >>> wigner_3j(2, 6, 4, 0, 0, 1)
    0

    It is an error to have arguments that are not integer or half
    integer values::

        sage: wigner_3j(2.1, 6, 4, 0, 0, 0)
        Traceback (most recent call last):
        ...
        ValueError: j values must be integer or half integer
        sage: wigner_3j(2, 6, 4, 1, 0, -1.1)
        Traceback (most recent call last):
        ...
        ValueError: m values must be integer or half integer

    NOTES:

    The Wigner 3j symbol obeys the following symmetry rules:

    - invariant under any permutation of the columns (with the
      exception of a sign change where `J:=j_1+j_2+j_3`):

      .. math::

         \begin{aligned}
         \operatorname{Wigner3j}(j_1,j_2,j_3,m_1,m_2,m_3)
          &=\operatorname{Wigner3j}(j_3,j_1,j_2,m_3,m_1,m_2) \\
          &=\operatorname{Wigner3j}(j_2,j_3,j_1,m_2,m_3,m_1) \\
          &=(-1)^J \operatorname{Wigner3j}(j_3,j_2,j_1,m_3,m_2,m_1) \\
          &=(-1)^J \operatorname{Wigner3j}(j_1,j_3,j_2,m_1,m_3,m_2) \\
          &=(-1)^J \operatorname{Wigner3j}(j_2,j_1,j_3,m_2,m_1,m_3)
         \end{aligned}

    - invariant under space inflection, i.e.

      .. math::

         \operatorname{Wigner3j}(j_1,j_2,j_3,m_1,m_2,m_3)
         =(-1)^J \operatorname{Wigner3j}(j_1,j_2,j_3,-m_1,-m_2,-m_3)

    - symmetric with respect to the 72 additional symmetries based on
      the work by [Regge58]_

    - zero for `j_1`, `j_2`, `j_3` not fulfilling triangle relation

    - zero for `m_1 + m_2 + m_3 \neq 0`

    - zero for violating any one of the conditions
      `j_1 \ge |m_1|`,  `j_2 \ge |m_2|`,  `j_3 \ge |m_3|`

    ALGORITHM:

    This function uses the algorithm of [Edmonds74]_ to calculate the
    value of the 3j symbol exactly. Note that the formula contains
    alternating sums over large factorials and is therefore unsuitable
    for finite precision arithmetic and only useful for a computer
    algebra system [Rasch03]_.

    AUTHORS:

    - Jens Rasch (2009-03-24): initial version
    """
    if int(j_1 * 2) != j_1 * 2 or int(j_2 * 2) != j_2 * 2 or \
            int(j_3 * 2) != j_3 * 2:
        raise ValueError("j values must be integer or half integer")
    if int(m_1 * 2) != m_1 * 2 or int(m_2 * 2) != m_2 * 2 or \
            int(m_3 * 2) != m_3 * 2:
        raise ValueError("m values must be integer or half integer")
    if m_1 + m_2 + m_3 != 0:
        return 0
    prefid = Integer((-1) ** int(j_1 - j_2 - m_3))
    m_3 = -m_3
    a1 = j_1 + j_2 - j_3
    if a1 < 0:
        return 0
    a2 = j_1 - j_2 + j_3
    if a2 < 0:
        return 0
    a3 = -j_1 + j_2 + j_3
    if a3 < 0:
        return 0
    if (abs(m_1) > j_1) or (abs(m_2) > j_2) or (abs(m_3) > j_3):
        return 0

    maxfact = max(j_1 + j_2 + j_3 + 1, j_1 + abs(m_1), j_2 + abs(m_2),
                  j_3 + abs(m_3))
    _calc_factlist(int(maxfact))

    argsqrt = Integer(_Factlist[int(j_1 + j_2 - j_3)] *
                     _Factlist[int(j_1 - j_2 + j_3)] *
                     _Factlist[int(-j_1 + j_2 + j_3)] *
                     _Factlist[int(j_1 - m_1)] *
                     _Factlist[int(j_1 + m_1)] *
                     _Factlist[int(j_2 - m_2)] *
                     _Factlist[int(j_2 + m_2)] *
                     _Factlist[int(j_3 - m_3)] *
                     _Factlist[int(j_3 + m_3)]) / \
        _Factlist[int(j_1 + j_2 + j_3 + 1)]

    ressqrt = sqrt(argsqrt)
    if ressqrt.is_complex:
        ressqrt = ressqrt.as_real_imag()[0]

    imin = max(-j_3 + j_1 + m_2, -j_3 + j_2 - m_1, 0)
    imax = min(j_2 + m_2, j_1 - m_1, j_1 + j_2 - j_3)
    sumres = 0
    for ii in range(int(imin), int(imax) + 1):
        den = _Factlist[ii] * \
            _Factlist[int(ii + j_3 - j_1 - m_2)] * \
            _Factlist[int(j_2 + m_2 - ii)] * \
            _Factlist[int(j_1 - ii - m_1)] * \
            _Factlist[int(ii + j_3 - j_2 + m_1)] * \
            _Factlist[int(j_1 + j_2 - j_3 - ii)]
        sumres = sumres + Integer((-1) ** ii) / den

    res = ressqrt * sumres * prefid
    return res


def clebsch_gordan(j_1, j_2, j_3, m_1, m_2, m_3):
    r"""
    Calculates the Clebsch-Gordan coefficient
    `\left\langle j_1 m_1 \; j_2 m_2 | j_3 m_3 \right\rangle`.

    The reference for this function is [Edmonds74]_.

    INPUT:

    -  ``j_1``, ``j_2``, ``j_3``, ``m_1``, ``m_2``, ``m_3`` - integer or half integer

    OUTPUT:

    Rational number times the square root of a rational number.

    EXAMPLES::

        >>> from sympy import S
        >>> from sympy.physics.wigner import clebsch_gordan
        >>> clebsch_gordan(S(3)/2, S(1)/2, 2, S(3)/2, S(1)/2, 2)
        1
        >>> clebsch_gordan(S(3)/2, S(1)/2, 1, S(3)/2, -S(1)/2, 1)
        sqrt(3)/2
        >>> clebsch_gordan(S(3)/2, S(1)/2, 1, -S(1)/2, S(1)/2, 0)
        -sqrt(2)/2

    NOTES:

    The Clebsch-Gordan coefficient will be evaluated via its relation
    to Wigner 3j symbols:

    .. math::

        \left\langle j_1 m_1 \; j_2 m_2 | j_3 m_3 \right\rangle
        =(-1)^{j_1-j_2+m_3} \sqrt{2j_3+1}
        \operatorname{Wigner3j}(j_1,j_2,j_3,m_1,m_2,-m_3)

    See also the documentation on Wigner 3j symbols which exhibit much
    higher symmetry relations than the Clebsch-Gordan coefficient.

    AUTHORS:

    - Jens Rasch (2009-03-24): initial version
    """
    res = (-1) ** sympify(j_1 - j_2 + m_3) * sqrt(2 * j_3 + 1) * \
        wigner_3j(j_1, j_2, j_3, m_1, m_2, -m_3)
    return res


def _big_delta_coeff(aa, bb, cc, prec=None):
    r"""
    Calculates the Delta coefficient of the 3 angular momenta for
    Racah symbols. Also checks that the differences are of integer
    value.

    INPUT:

    -  ``aa`` - first angular momentum, integer or half integer

    -  ``bb`` - second angular momentum, integer or half integer

    -  ``cc`` - third angular momentum, integer or half integer

    -  ``prec`` - precision of the ``sqrt()`` calculation

    OUTPUT:

    double - Value of the Delta coefficient

    EXAMPLES::

        sage: from sage.functions.wigner import _big_delta_coeff
        sage: _big_delta_coeff(1,1,1)
        1/2*sqrt(1/6)
    """

    if int(aa + bb - cc) != (aa + bb - cc):
        raise ValueError("j values must be integer or half integer and fulfill the triangle relation")
    if int(aa + cc - bb) != (aa + cc - bb):
        raise ValueError("j values must be integer or half integer and fulfill the triangle relation")
    if int(bb + cc - aa) != (bb + cc - aa):
        raise ValueError("j values must be integer or half integer and fulfill the triangle relation")
    if (aa + bb - cc) < 0:
        return 0
    if (aa + cc - bb) < 0:
        return 0
    if (bb + cc - aa) < 0:
        return 0

    maxfact = max(aa + bb - cc, aa + cc - bb, bb + cc - aa, aa + bb + cc + 1)
    _calc_factlist(maxfact)

    argsqrt = Integer(_Factlist[int(aa + bb - cc)] *
                     _Factlist[int(aa + cc - bb)] *
                     _Factlist[int(bb + cc - aa)]) / \
        Integer(_Factlist[int(aa + bb + cc + 1)])

    ressqrt = sqrt(argsqrt)
    if prec:
        ressqrt = ressqrt.evalf(prec).as_real_imag()[0]
    return ressqrt


def racah(aa, bb, cc, dd, ee, ff, prec=None):
    r"""
    Calculate the Racah symbol `W(a,b,c,d;e,f)`.

    INPUT:

    -  ``a``, ..., ``f`` - integer or half integer

    -  ``prec`` - precision, default: ``None``. Providing a precision can
       drastically speed up the calculation.

    OUTPUT:

    Rational number times the square root of a rational number
    (if ``prec=None``), or real number if a precision is given.

    Examples
    ========

    >>> from sympy.physics.wigner import racah
    >>> racah(3,3,3,3,3,3)
    -1/14

    NOTES:

    The Racah symbol is related to the Wigner 6j symbol:

    .. math::

       \operatorname{Wigner6j}(j_1,j_2,j_3,j_4,j_5,j_6)
       =(-1)^{j_1+j_2+j_4+j_5} W(j_1,j_2,j_5,j_4,j_3,j_6)

    Please see the 6j symbol for its much richer symmetries and for
    additional properties.

    ALGORITHM:

    This function uses the algorithm of [Edmonds74]_ to calculate the
    value of the 6j symbol exactly. Note that the formula contains
    alternating sums over large factorials and is therefore unsuitable
    for finite precision arithmetic and only useful for a computer
    algebra system [Rasch03]_.

    AUTHORS:

    - Jens Rasch (2009-03-24): initial version
    """
    prefac = _big_delta_coeff(aa, bb, ee, prec) * \
        _big_delta_coeff(cc, dd, ee, prec) * \
        _big_delta_coeff(aa, cc, ff, prec) * \
        _big_delta_coeff(bb, dd, ff, prec)
    if prefac == 0:
        return 0
    imin = max(aa + bb + ee, cc + dd + ee, aa + cc + ff, bb + dd + ff)
    imax = min(aa + bb + cc + dd, aa + dd + ee + ff, bb + cc + ee + ff)

    maxfact = max(imax + 1, aa + bb + cc + dd, aa + dd + ee + ff,
                 bb + cc + ee + ff)
    _calc_factlist(maxfact)

    sumres = 0
    for kk in range(int(imin), int(imax) + 1):
        den = _Factlist[int(kk - aa - bb - ee)] * \
            _Factlist[int(kk - cc - dd - ee)] * \
            _Factlist[int(kk - aa - cc - ff)] * \
            _Factlist[int(kk - bb - dd - ff)] * \
            _Factlist[int(aa + bb + cc + dd - kk)] * \
            _Factlist[int(aa + dd + ee + ff - kk)] * \
            _Factlist[int(bb + cc + ee + ff - kk)]
        sumres = sumres + Integer((-1) ** kk * _Factlist[kk + 1]) / den

    res = prefac * sumres * (-1) ** int(aa + bb + cc + dd)
    return res


def wigner_6j(j_1, j_2, j_3, j_4, j_5, j_6, prec=None):
    r"""
    Calculate the Wigner 6j symbol `\operatorname{Wigner6j}(j_1,j_2,j_3,j_4,j_5,j_6)`.

    INPUT:

    -  ``j_1``, ..., ``j_6`` - integer or half integer

    -  ``prec`` - precision, default: ``None``. Providing a precision can
       drastically speed up the calculation.

    OUTPUT:

    Rational number times the square root of a rational number
    (if ``prec=None``), or real number if a precision is given.

    Examples
    ========

    >>> from sympy.physics.wigner import wigner_6j
    >>> wigner_6j(3,3,3,3,3,3)
    -1/14
    >>> wigner_6j(5,5,5,5,5,5)
    1/52

    It is an error to have arguments that are not integer or half
    integer values or do not fulfill the triangle relation::

        sage: wigner_6j(2.5,2.5,2.5,2.5,2.5,2.5)
        Traceback (most recent call last):
        ...
        ValueError: j values must be integer or half integer and fulfill the triangle relation
        sage: wigner_6j(0.5,0.5,1.1,0.5,0.5,1.1)
        Traceback (most recent call last):
        ...
        ValueError: j values must be integer or half integer and fulfill the triangle relation

    NOTES:

    The Wigner 6j symbol is related to the Racah symbol but exhibits
    more symmetries as detailed below.

    .. math::

       \operatorname{Wigner6j}(j_1,j_2,j_3,j_4,j_5,j_6)
        =(-1)^{j_1+j_2+j_4+j_5} W(j_1,j_2,j_5,j_4,j_3,j_6)

    The Wigner 6j symbol obeys the following symmetry rules:

    - Wigner 6j symbols are left invariant under any permutation of
      the columns:

      .. math::

         \begin{aligned}
         \operatorname{Wigner6j}(j_1,j_2,j_3,j_4,j_5,j_6)
          &=\operatorname{Wigner6j}(j_3,j_1,j_2,j_6,j_4,j_5) \\
          &=\operatorname{Wigner6j}(j_2,j_3,j_1,j_5,j_6,j_4) \\
          &=\operatorname{Wigner6j}(j_3,j_2,j_1,j_6,j_5,j_4) \\
          &=\operatorname{Wigner6j}(j_1,j_3,j_2,j_4,j_6,j_5) \\
          &=\operatorname{Wigner6j}(j_2,j_1,j_3,j_5,j_4,j_6)
         \end{aligned}

    - They are invariant under the exchange of the upper and lower
      arguments in each of any two columns, i.e.

      .. math::

         \operatorname{Wigner6j}(j_1,j_2,j_3,j_4,j_5,j_6)
          =\operatorname{Wigner6j}(j_1,j_5,j_6,j_4,j_2,j_3)
          =\operatorname{Wigner6j}(j_4,j_2,j_6,j_1,j_5,j_3)
          =\operatorname{Wigner6j}(j_4,j_5,j_3,j_1,j_2,j_6)

    - additional 6 symmetries [Regge59]_ giving rise to 144 symmetries
      in total

    - only non-zero if any triple of `j`'s fulfill a triangle relation

    ALGORITHM:

    This function uses the algorithm of [Edmonds74]_ to calculate the
    value of the 6j symbol exactly. Note that the formula contains
    alternating sums over large factorials and is therefore unsuitable
    for finite precision arithmetic and only useful for a computer
    algebra system [Rasch03]_.

    """
    res = (-1) ** int(j_1 + j_2 + j_4 + j_5) * \
        racah(j_1, j_2, j_5, j_4, j_3, j_6, prec)
    return res


def wigner_9j(j_1, j_2, j_3, j_4, j_5, j_6, j_7, j_8, j_9, prec=None):
    r"""
    Calculate the Wigner 9j symbol
    `\operatorname{Wigner9j}(j_1,j_2,j_3,j_4,j_5,j_6,j_7,j_8,j_9)`.

    INPUT:

    -  ``j_1``, ..., ``j_9`` - integer or half integer

    -  ``prec`` - precision, default: ``None``. Providing a precision can
       drastically speed up the calculation.

    OUTPUT:

    Rational number times the square root of a rational number
    (if ``prec=None``), or real number if a precision is given.

    Examples
    ========

    >>> from sympy.physics.wigner import wigner_9j
    >>> wigner_9j(1,1,1, 1,1,1, 1,1,0 ,prec=64) # ==1/18
    0.05555555...

    >>> wigner_9j(1/2,1/2,0, 1/2,3/2,1, 0,1,1 ,prec=64) # ==1/6
    0.1666666...

    It is an error to have arguments that are not integer or half
    integer values or do not fulfill the triangle relation::

        sage: wigner_9j(0.5,0.5,0.5, 0.5,0.5,0.5, 0.5,0.5,0.5,prec=64)
        Traceback (most recent call last):
        ...
        ValueError: j values must be integer or half integer and fulfill the triangle relation
        sage: wigner_9j(1,1,1, 0.5,1,1.5, 0.5,1,2.5,prec=64)
        Traceback (most recent call last):
        ...
        ValueError: j values must be integer or half integer and fulfill the triangle relation

    ALGORITHM:

    This function uses the algorithm of [Edmonds74]_ to calculate the
    value of the 3j symbol exactly. Note that the formula contains
    alternating sums over large factorials and is therefore unsuitable
    for finite precision arithmetic and only useful for a computer
    algebra system [Rasch03]_.
    """
    imax = int(min(j_1 + j_9, j_2 + j_6, j_4 + j_8) * 2)
    imin = imax % 2
    sumres = 0
    for kk in range(imin, int(imax) + 1, 2):
        sumres = sumres + (kk + 1) * \
            racah(j_1, j_2, j_9, j_6, j_3, kk / 2, prec) * \
            racah(j_4, j_6, j_8, j_2, j_5, kk / 2, prec) * \
            racah(j_1, j_4, j_9, j_8, j_7, kk / 2, prec)
    return sumres


def gaunt(l_1, l_2, l_3, m_1, m_2, m_3, prec=None):
    r"""
    Calculate the Gaunt coefficient.

    The Gaunt coefficient is defined as the integral over three
    spherical harmonics:

    .. math::

        \begin{aligned}
        \operatorname{Gaunt}(l_1,l_2,l_3,m_1,m_2,m_3)
        &=\int Y_{l_1,m_1}(\Omega)
         Y_{l_2,m_2}(\Omega) Y_{l_3,m_3}(\Omega) \,d\Omega \\
        &=\sqrt{\frac{(2l_1+1)(2l_2+1)(2l_3+1)}{4\pi}}
         \operatorname{Wigner3j}(l_1,l_2,l_3,0,0,0)
         \operatorname{Wigner3j}(l_1,l_2,l_3,m_1,m_2,m_3)
        \end{aligned}

    INPUT:

    -  ``l_1``, ``l_2``, ``l_3``, ``m_1``, ``m_2``, ``m_3`` - integer

    -  ``prec`` - precision, default: ``None``. Providing a precision can
       drastically speed up the calculation.

    OUTPUT:

    Rational number times the square root of a rational number
    (if ``prec=None``), or real number if a precision is given.

    Examples
    ========

    >>> from sympy.physics.wigner import gaunt
    >>> gaunt(1,0,1,1,0,-1)
    -1/(2*sqrt(pi))
    >>> gaunt(1000,1000,1200,9,3,-12).n(64)
    0.00689500421922113448...

    It is an error to use non-integer values for `l` and `m`::

        sage: gaunt(1.2,0,1.2,0,0,0)
        Traceback (most recent call last):
        ...
        ValueError: l values must be integer
        sage: gaunt(1,0,1,1.1,0,-1.1)
        Traceback (most recent call last):
        ...
        ValueError: m values must be integer

    NOTES:

    The Gaunt coefficient obeys the following symmetry rules:

    - invariant under any permutation of the columns

      .. math::
        \begin{aligned}
          Y(l_1,l_2,l_3,m_1,m_2,m_3)
          &=Y(l_3,l_1,l_2,m_3,m_1,m_2) \\
          &=Y(l_2,l_3,l_1,m_2,m_3,m_1) \\
          &=Y(l_3,l_2,l_1,m_3,m_2,m_1) \\
          &=Y(l_1,l_3,l_2,m_1,m_3,m_2) \\
          &=Y(l_2,l_1,l_3,m_2,m_1,m_3)
        \end{aligned}

    - invariant under space inflection, i.e.

      .. math::
          Y(l_1,l_2,l_3,m_1,m_2,m_3)
          =Y(l_1,l_2,l_3,-m_1,-m_2,-m_3)

    - symmetric with respect to the 72 Regge symmetries as inherited
      for the `3j` symbols [Regge58]_

    - zero for `l_1`, `l_2`, `l_3` not fulfilling triangle relation

    - zero for violating any one of the conditions: `l_1 \ge |m_1|`,
      `l_2 \ge |m_2|`, `l_3 \ge |m_3|`

    - non-zero only for an even sum of the `l_i`, i.e.
      `L = l_1 + l_2 + l_3 = 2n` for `n` in `\mathbb{N}`

    ALGORITHM:

    This function uses the algorithm of [Liberatodebrito82]_ to
    calculate the value of the Gaunt coefficient exactly. Note that
    the formula contains alternating sums over large factorials and is
    therefore unsuitable for finite precision arithmetic and only
    useful for a computer algebra system [Rasch03]_.

    AUTHORS:

    - Jens Rasch (2009-03-24): initial version for Sage
    """
    if int(l_1) != l_1 or int(l_2) != l_2 or int(l_3) != l_3:
        raise ValueError("l values must be integer")
    if int(m_1) != m_1 or int(m_2) != m_2 or int(m_3) != m_3:
        raise ValueError("m values must be integer")

    sumL = l_1 + l_2 + l_3
    bigL = sumL // 2
    a1 = l_1 + l_2 - l_3
    if a1 < 0:
        return 0
    a2 = l_1 - l_2 + l_3
    if a2 < 0:
        return 0
    a3 = -l_1 + l_2 + l_3
    if a3 < 0:
        return 0
    if sumL % 2:
        return 0
    if (m_1 + m_2 + m_3) != 0:
        return 0
    if (abs(m_1) > l_1) or (abs(m_2) > l_2) or (abs(m_3) > l_3):
        return 0

    imin = max(-l_3 + l_1 + m_2, -l_3 + l_2 - m_1, 0)
    imax = min(l_2 + m_2, l_1 - m_1, l_1 + l_2 - l_3)

    maxfact = max(l_1 + l_2 + l_3 + 1, imax + 1)
    _calc_factlist(maxfact)

    argsqrt = (2 * l_1 + 1) * (2 * l_2 + 1) * (2 * l_3 + 1) * \
        _Factlist[l_1 - m_1] * _Factlist[l_1 + m_1] * _Factlist[l_2 - m_2] * \
        _Factlist[l_2 + m_2] * _Factlist[l_3 - m_3] * _Factlist[l_3 + m_3] / \
        (4*pi)
    ressqrt = sqrt(argsqrt)

    prefac = Integer(_Factlist[bigL] * _Factlist[l_2 - l_1 + l_3] *
                     _Factlist[l_1 - l_2 + l_3] * _Factlist[l_1 + l_2 - l_3])/ \
        _Factlist[2 * bigL + 1]/ \
        (_Factlist[bigL - l_1] *
         _Factlist[bigL - l_2] * _Factlist[bigL - l_3])

    sumres = 0
    for ii in range(int(imin), int(imax) + 1):
        den = _Factlist[ii] * _Factlist[ii + l_3 - l_1 - m_2] * \
            _Factlist[l_2 + m_2 - ii] * _Factlist[l_1 - ii - m_1] * \
            _Factlist[ii + l_3 - l_2 + m_1] * _Factlist[l_1 + l_2 - l_3 - ii]
        sumres = sumres + Integer((-1) ** ii) / den

    res = ressqrt * prefac * sumres * Integer((-1) ** (bigL + l_3 + m_1 - m_2))
    if prec is not None:
        res = res.n(prec)
    return res



class Wigner3j(Function):

    def doit(self, **hints):
        if all(obj.is_number for obj in self.args):
            return wigner_3j(*self.args)
        else:
            return self

def dot_rot_grad_Ynm(j, p, l, m, theta, phi):
    r"""
    Returns dot product of rotational gradients of spherical harmonics.

    This function returns the right hand side of the following expression:

    .. math ::
        \vec{R}Y{_j^{p}} \cdot \vec{R}Y{_l^{m}} = (-1)^{m+p}
        \sum\limits_{k=|l-j|}^{l+j}Y{_k^{m+p}}  * \alpha_{l,m,j,p,k} *
        \frac{1}{2} (k^2-j^2-l^2+k-j-l)


    Arguments
    =========

    j, p, l, m .... indices in spherical harmonics (expressions or integers)
    theta, phi .... angle arguments in spherical harmonics

    Example
    =======

    >>> from sympy import symbols
    >>> from sympy.physics.wigner import dot_rot_grad_Ynm
    >>> theta, phi = symbols("theta phi")
    >>> dot_rot_grad_Ynm(3, 2, 2, 0, theta, phi).doit()
    3*sqrt(55)*Ynm(5, 2, theta, phi)/(11*sqrt(pi))

    """
    j = sympify(j)
    p = sympify(p)
    l = sympify(l)
    m = sympify(m)
    theta = sympify(theta)
    phi = sympify(phi)
    k = Dummy("k")

    def alpha(l,m,j,p,k):
        return sqrt((2*l+1)*(2*j+1)*(2*k+1)/(4*pi)) * \
                Wigner3j(j, l, k, S.Zero, S.Zero, S.Zero) * \
                Wigner3j(j, l, k, p, m, -m-p)

<<<<<<< HEAD
    return (S.NegativeOne)**(m+p) * Sum(Ynm(k, m+p, theta, phi) * alpha(l,m,j,p,k) / 2 \
        *(k**2-j**2-l**2+k-j-l), (k, abs(l-j), l+j))
=======
    return (-S(1))**(m+p) * Sum(Ynm(k, m+p, theta, phi) * alpha(l,m,j,p,k) / 2 \
        *(k**2-j**2-l**2+k-j-l), (k, abs(l-j), l+j))


def wigner_d_small(J, beta):
    u"""Return the small Wigner d matrix for angular momentum J.

    INPUT:

    -  ``J`` - An integer, half-integer, or sympy symbol for the total angular
        momentum of the angular momentum space being rotated.

    -  ``beta`` - A real number representing the Euler angle of rotation about
        the so-called line of nodes. See [Edmonds74]_.

    OUTPUT:

    A matrix representing the corresponding Euler angle rotation( in the basis
    of eigenvectors of `J_z`).

    .. math ::
        \\mathcal{d}_{\\beta} = \\exp\\big( \\frac{i\\beta}{\\hbar} J_y\\big)

    The components are calculated using the general form [Edmonds74]_,
    equation 4.1.15.

    Examples
    ========

    >>> from sympy import Integer, symbols, pi, pprint
    >>> from sympy.physics.wigner import wigner_d_small
    >>> half = 1/Integer(2)
    >>> beta = symbols("beta", real=True)
    >>> pprint(wigner_d_small(half, beta), use_unicode=True)
    ⎡   ⎛β⎞      ⎛β⎞⎤
    ⎢cos⎜─⎟   sin⎜─⎟⎥
    ⎢   ⎝2⎠      ⎝2⎠⎥
    ⎢               ⎥
    ⎢    ⎛β⎞     ⎛β⎞⎥
    ⎢-sin⎜─⎟  cos⎜─⎟⎥
    ⎣    ⎝2⎠     ⎝2⎠⎦

    >>> pprint(wigner_d_small(2*half, beta), use_unicode=True)
    ⎡        2⎛β⎞              ⎛β⎞    ⎛β⎞           2⎛β⎞     ⎤
    ⎢     cos ⎜─⎟        √2⋅sin⎜─⎟⋅cos⎜─⎟        sin ⎜─⎟     ⎥
    ⎢         ⎝2⎠              ⎝2⎠    ⎝2⎠            ⎝2⎠     ⎥
    ⎢                                                        ⎥
    ⎢       ⎛β⎞    ⎛β⎞       2⎛β⎞      2⎛β⎞        ⎛β⎞    ⎛β⎞⎥
    ⎢-√2⋅sin⎜─⎟⋅cos⎜─⎟  - sin ⎜─⎟ + cos ⎜─⎟  √2⋅sin⎜─⎟⋅cos⎜─⎟⎥
    ⎢       ⎝2⎠    ⎝2⎠        ⎝2⎠       ⎝2⎠        ⎝2⎠    ⎝2⎠⎥
    ⎢                                                        ⎥
    ⎢        2⎛β⎞               ⎛β⎞    ⎛β⎞          2⎛β⎞     ⎥
    ⎢     sin ⎜─⎟        -√2⋅sin⎜─⎟⋅cos⎜─⎟       cos ⎜─⎟     ⎥
    ⎣         ⎝2⎠               ⎝2⎠    ⎝2⎠           ⎝2⎠     ⎦

    From table 4 in [Edmonds74]_

    >>> pprint(wigner_d_small(half, beta).subs({beta:pi/2}), use_unicode=True)
    ⎡ √2   √2⎤
    ⎢ ──   ──⎥
    ⎢ 2    2 ⎥
    ⎢        ⎥
    ⎢-√2   √2⎥
    ⎢────  ──⎥
    ⎣ 2    2 ⎦

    >>> pprint(wigner_d_small(2*half, beta).subs({beta:pi/2}),
    ... use_unicode=True)
    ⎡       √2      ⎤
    ⎢1/2    ──   1/2⎥
    ⎢       2       ⎥
    ⎢               ⎥
    ⎢-√2         √2 ⎥
    ⎢────   0    ── ⎥
    ⎢ 2          2  ⎥
    ⎢               ⎥
    ⎢      -√2      ⎥
    ⎢1/2   ────  1/2⎥
    ⎣       2       ⎦

    >>> pprint(wigner_d_small(3*half, beta).subs({beta:pi/2}),
    ... use_unicode=True)
    ⎡ √2    √6    √6   √2⎤
    ⎢ ──    ──    ──   ──⎥
    ⎢ 4     4     4    4 ⎥
    ⎢                    ⎥
    ⎢-√6   -√2    √2   √6⎥
    ⎢────  ────   ──   ──⎥
    ⎢ 4     4     4    4 ⎥
    ⎢                    ⎥
    ⎢ √6   -√2   -√2   √6⎥
    ⎢ ──   ────  ────  ──⎥
    ⎢ 4     4     4    4 ⎥
    ⎢                    ⎥
    ⎢-√2    √6   -√6   √2⎥
    ⎢────   ──   ────  ──⎥
    ⎣ 4     4     4    4 ⎦

    >>> pprint(wigner_d_small(4*half, beta).subs({beta:pi/2}),
    ... use_unicode=True)
    ⎡             √6            ⎤
    ⎢1/4   1/2    ──   1/2   1/4⎥
    ⎢             4             ⎥
    ⎢                           ⎥
    ⎢-1/2  -1/2   0    1/2   1/2⎥
    ⎢                           ⎥
    ⎢ √6                     √6 ⎥
    ⎢ ──    0    -1/2   0    ── ⎥
    ⎢ 4                      4  ⎥
    ⎢                           ⎥
    ⎢-1/2  1/2    0    -1/2  1/2⎥
    ⎢                           ⎥
    ⎢             √6            ⎥
    ⎢1/4   -1/2   ──   -1/2  1/4⎥
    ⎣             4             ⎦

    """
    M = [J-i for i in range(2*J+1)]
    d = zeros(2*J+1)
    for i, Mi in enumerate(M):
        for j, Mj in enumerate(M):

            # We get the maximum and minimum value of sigma.
            sigmamax = max([-Mi-Mj, J-Mj])
            sigmamin = min([0, J-Mi])

            dij = sqrt(factorial(J+Mi)*factorial(J-Mi) /
                       factorial(J+Mj)/factorial(J-Mj))
            terms = [(-1)**(J-Mi-s) *
                     binomial(J+Mj, J-Mi-s) *
                     binomial(J-Mj, s) *
                     cos(beta/2)**(2*s+Mi+Mj) *
                     sin(beta/2)**(2*J-2*s-Mj-Mi)
                     for s in range(sigmamin, sigmamax+1)]

            d[i, j] = dij*Add(*terms)

    return ImmutableMatrix(d)


def wigner_d(J, alpha, beta, gamma):
    u"""Return the Wigner D matrix for angular momentum J.

    INPUT:

    -  ``J`` - An integer, half-integer, or sympy symbol for the total angular
        momentum of the angular momentum space being rotated.

    -  ``alpha``, ``beta``, ``gamma`` - Real numbers representing the Euler
        angles of rotation about the so-called vertical, line of nodes, and
        figure axes. See [Edmonds74]_.

    OUTPUT:

    A matrix representing the corresponding Euler angle rotation( in the basis
    of eigenvectors of `J_z`).

    .. math ::
        \\mathcal{D}_{\\alpha \\beta \\gamma} =
        \\exp\\big( \\frac{i\\alpha}{\\hbar} J_z\\big)
        \\exp\\big( \\frac{i\\beta}{\\hbar} J_y\\big)
        \\exp\\big( \\frac{i\\gamma}{\\hbar} J_z\\big)

    The components are calculated using the general form [Edmonds74]_,
    equation 4.1.12.

    Examples
    ========

    The simplest possible example:

    >>> from sympy.physics.wigner import wigner_d
    >>> from sympy import Integer, symbols, pprint
    >>> from sympy.physics.wigner import wigner_d_small
    >>> half = 1/Integer(2)
    >>> alpha, beta, gamma = symbols("alpha, beta, gamma", real=True)
    >>> pprint(wigner_d(half, alpha, beta, gamma), use_unicode=True)
    ⎡  ⅈ⋅α  ⅈ⋅γ             ⅈ⋅α  -ⅈ⋅γ         ⎤
    ⎢  ───  ───             ───  ─────        ⎥
    ⎢   2    2     ⎛β⎞       2     2      ⎛β⎞ ⎥
    ⎢ ℯ   ⋅ℯ   ⋅cos⎜─⎟     ℯ   ⋅ℯ     ⋅sin⎜─⎟ ⎥
    ⎢              ⎝2⎠                    ⎝2⎠ ⎥
    ⎢                                         ⎥
    ⎢  -ⅈ⋅α   ⅈ⋅γ          -ⅈ⋅α   -ⅈ⋅γ        ⎥
    ⎢  ─────  ───          ─────  ─────       ⎥
    ⎢    2     2     ⎛β⎞     2      2      ⎛β⎞⎥
    ⎢-ℯ     ⋅ℯ   ⋅sin⎜─⎟  ℯ     ⋅ℯ     ⋅cos⎜─⎟⎥
    ⎣                ⎝2⎠                   ⎝2⎠⎦

    """
    d = wigner_d_small(J, beta)
    M = [J-i for i in range(2*J+1)]
    D = [[exp(I*Mi*alpha)*d[i, j]*exp(I*Mj*gamma)
          for j, Mj in enumerate(M)] for i, Mi in enumerate(M)]
    return ImmutableMatrix(D)
>>>>>>> 5ca9a008
<|MERGE_RESOLUTION|>--- conflicted
+++ resolved
@@ -749,11 +749,7 @@
                 Wigner3j(j, l, k, S.Zero, S.Zero, S.Zero) * \
                 Wigner3j(j, l, k, p, m, -m-p)
 
-<<<<<<< HEAD
     return (S.NegativeOne)**(m+p) * Sum(Ynm(k, m+p, theta, phi) * alpha(l,m,j,p,k) / 2 \
-        *(k**2-j**2-l**2+k-j-l), (k, abs(l-j), l+j))
-=======
-    return (-S(1))**(m+p) * Sum(Ynm(k, m+p, theta, phi) * alpha(l,m,j,p,k) / 2 \
         *(k**2-j**2-l**2+k-j-l), (k, abs(l-j), l+j))
 
 
@@ -947,5 +943,4 @@
     M = [J-i for i in range(2*J+1)]
     D = [[exp(I*Mi*alpha)*d[i, j]*exp(I*Mj*gamma)
           for j, Mj in enumerate(M)] for i, Mi in enumerate(M)]
-    return ImmutableMatrix(D)
->>>>>>> 5ca9a008
+    return ImmutableMatrix(D)
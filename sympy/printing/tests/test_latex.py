from sympy import (
    Add, Abs, Chi, Ci, CosineTransform, Dict, Ei, Eq, FallingFactorial,
    FiniteSet, Float, FourierTransform, Function, Indexed, IndexedBase, Integral,
    Interval, InverseCosineTransform, InverseFourierTransform,
    InverseLaplaceTransform, InverseMellinTransform, InverseSineTransform,
    Lambda, LaplaceTransform, Limit, Matrix, Max, MellinTransform, Min, Mul,
    Order, Piecewise, Poly, ring, field, ZZ, Pow, Product, Range, Rational,
    RisingFactorial, rootof, RootSum, S, Shi, Si, SineTransform, Subs,
    Sum, Symbol, ImageSet, Tuple, Union, Ynm, Znm, arg, asin, acsc, Mod,
    assoc_laguerre, assoc_legendre, beta, binomial, catalan, ceiling, Complement,
    chebyshevt, chebyshevu, conjugate, cot, coth, diff, dirichlet_eta, euler,
    exp, expint, factorial, factorial2, floor, gamma, gegenbauer, hermite,
    hyper, im, jacobi, laguerre, legendre, lerchphi, log,
    meijerg, oo, polar_lift, polylog, re, root, sin, sqrt, symbols,
    uppergamma, zeta, subfactorial, totient, elliptic_k, elliptic_f,
    elliptic_e, elliptic_pi, cos, tan, Wild, true, false, Equivalent, Not,
    Contains, divisor_sigma, SymmetricDifference, SeqPer, SeqFormula,
    SeqAdd, SeqMul, fourier_series, pi, ConditionSet, ComplexRegion, fps,
    AccumBounds, reduced_totient, primenu, primeomega, SingularityFunction,
     UnevaluatedExpr, Quaternion, I)

from sympy.ntheory.factor_ import udivisor_sigma

from sympy.abc import mu, tau
from sympy.printing.latex import (latex, translate, greek_letters_set,
                                  tex_greek_dictionary)
from sympy.tensor.array import (ImmutableDenseNDimArray, ImmutableSparseNDimArray,
                                MutableSparseNDimArray, MutableDenseNDimArray)
from sympy.tensor.array import tensorproduct
from sympy.utilities.pytest import XFAIL, raises
from sympy.functions import DiracDelta, Heaviside, KroneckerDelta, LeviCivita
from sympy.logic import Implies
from sympy.logic.boolalg import And, Or, Xor
from sympy.physics.quantum import Commutator, Operator
from sympy.physics.units import degree, radian, kg, meter, R
from sympy.core.trace import Tr
from sympy.core.compatibility import range
from sympy.combinatorics.permutations import Cycle, Permutation
from sympy import MatrixSymbol, ln
from sympy.vector import CoordSys3D, Cross, Curl, Dot, Divergence, Gradient
from sympy.sets.setexpr import SetExpr

import sympy as sym
class lowergamma(sym.lowergamma):
    pass   # testing notation inheritance by a subclass with same name

x, y, z, t, a, b, c = symbols('x y z t a b c')
k, m, n = symbols('k m n', integer=True)


def test_printmethod():
    class R(Abs):
        def _latex(self, printer):
            return "foo(%s)" % printer._print(self.args[0])
    assert latex(R(x)) == "foo(x)"

    class R(Abs):
        def _latex(self, printer):
            return "foo"
    assert latex(R(x)) == "foo"


def test_latex_basic():
    assert latex(1 + x) == "x + 1"
    assert latex(x**2) == "x^{2}"
    assert latex(x**(1 + x)) == "x^{x + 1}"
    assert latex(x**3 + x + 1 + x**2) == "x^{3} + x^{2} + x + 1"

    assert latex(2*x*y) == "2 x y"
    assert latex(2*x*y, mul_symbol='dot') == r"2 \cdot x \cdot y"
    assert latex(3*x**2*y, mul_symbol='\\,') == r"3\,x^{2}\,y"
    assert latex(1.5*3**x, mul_symbol='\\,') == r"1.5 \cdot 3^{x}"

    assert latex(1/x) == r"\frac{1}{x}"
    assert latex(1/x, fold_short_frac=True) == "1 / x"
    assert latex(-S(3)/2) == r"- \frac{3}{2}"
    assert latex(-S(3)/2, fold_short_frac=True) == r"- 3 / 2"
    assert latex(1/x**2) == r"\frac{1}{x^{2}}"
    assert latex(1/(x + y)/2) == r"\frac{1}{2 \left(x + y\right)}"
    assert latex(x/2) == r"\frac{x}{2}"
    assert latex(x/2, fold_short_frac=True) == "x / 2"
    assert latex((x + y)/(2*x)) == r"\frac{x + y}{2 x}"
    assert latex((x + y)/(2*x), fold_short_frac=True) == \
        r"\left(x + y\right) / 2 x"
    assert latex((x + y)/(2*x), long_frac_ratio=0) == \
        r"\frac{1}{2 x} \left(x + y\right)"
    assert latex((x + y)/x) == r"\frac{x + y}{x}"
    assert latex((x + y)/x, long_frac_ratio=3) == r"\frac{x + y}{x}"
    assert latex((2*sqrt(2)*x)/3) == r"\frac{2 \sqrt{2} x}{3}"
    assert latex((2*sqrt(2)*x)/3, long_frac_ratio=2) == \
        r"\frac{2 x}{3} \sqrt{2}"

    assert latex(2*Integral(x, x)/3) == r"\frac{2 \int x\, dx}{3}"
    assert latex(2*Integral(x, x)/3, fold_short_frac=True) == \
        r"\left(2 \int x\, dx\right) / 3"

    assert latex(sqrt(x)) == r"\sqrt{x}"
    assert latex(x**Rational(1, 3)) == r"\sqrt[3]{x}"
    assert latex(x**Rational(1, 3), root_notation=False) == r"x^{\frac{1}{3}}"
    assert latex(sqrt(x)**3) == r"x^{\frac{3}{2}}"
    assert latex(sqrt(x), itex=True) == r"\sqrt{x}"
    assert latex(x**Rational(1, 3), itex=True) == r"\root{3}{x}"
    assert latex(sqrt(x)**3, itex=True) == r"x^{\frac{3}{2}}"
    assert latex(x**Rational(3, 4)) == r"x^{\frac{3}{4}}"
    assert latex(x**Rational(3, 4), fold_frac_powers=True) == "x^{3/4}"
    assert latex((x + 1)**Rational(3, 4)) == \
        r"\left(x + 1\right)^{\frac{3}{4}}"
    assert latex((x + 1)**Rational(3, 4), fold_frac_powers=True) == \
        r"\left(x + 1\right)^{3/4}"

    assert latex(1.5e20*x) == r"1.5 \cdot 10^{20} x"
    assert latex(1.5e20*x, mul_symbol='dot') == r"1.5 \cdot 10^{20} \cdot x"
    assert latex(1.5e20*x, mul_symbol='times') == r"1.5 \times 10^{20} \times x"

    assert latex(1/sin(x)) == r"\frac{1}{\sin{\left(x \right)}}"
    assert latex(sin(x)**-1) == r"\frac{1}{\sin{\left(x \right)}}"
    assert latex(sin(x)**Rational(3, 2)) == \
        r"\sin^{\frac{3}{2}}{\left(x \right)}"
    assert latex(sin(x)**Rational(3, 2), fold_frac_powers=True) == \
        r"\sin^{3/2}{\left(x \right)}"

    assert latex(~x) == r"\neg x"
    assert latex(x & y) == r"x \wedge y"
    assert latex(x & y & z) == r"x \wedge y \wedge z"
    assert latex(x | y) == r"x \vee y"
    assert latex(x | y | z) == r"x \vee y \vee z"
    assert latex((x & y) | z) == r"z \vee \left(x \wedge y\right)"
    assert latex(Implies(x, y)) == r"x \Rightarrow y"
    assert latex(~(x >> ~y)) == r"x \not\Rightarrow \neg y"
    assert latex(Implies(Or(x,y), z)) == r"\left(x \vee y\right) \Rightarrow z"
    assert latex(Implies(z, Or(x,y))) == r"z \Rightarrow \left(x \vee y\right)"

    assert latex(~x, symbol_names={x: "x_i"}) == r"\neg x_i"
    assert latex(x & y, symbol_names={x: "x_i", y: "y_i"}) == \
        r"x_i \wedge y_i"
    assert latex(x & y & z, symbol_names={x: "x_i", y: "y_i", z: "z_i"}) == \
        r"x_i \wedge y_i \wedge z_i"
    assert latex(x | y, symbol_names={x: "x_i", y: "y_i"}) == r"x_i \vee y_i"
    assert latex(x | y | z, symbol_names={x: "x_i", y: "y_i", z: "z_i"}) == \
        r"x_i \vee y_i \vee z_i"
    assert latex((x & y) | z, symbol_names={x: "x_i", y: "y_i", z: "z_i"}) == \
        r"z_i \vee \left(x_i \wedge y_i\right)"
    assert latex(Implies(x, y), symbol_names={x: "x_i", y: "y_i"}) == \
        r"x_i \Rightarrow y_i"

    p = Symbol('p', positive=True)
    assert latex(exp(-p)*log(p)) == r"e^{- p} \log{\left(p \right)}"


def test_latex_builtins():
    assert latex(True) == r"\mathrm{True}"
    assert latex(False) == r"\mathrm{False}"
    assert latex(None) == r"\mathrm{None}"
    assert latex(true) == r"\mathrm{True}"
    assert latex(false) == r'\mathrm{False}'


def test_latex_SingularityFunction():
    assert latex(SingularityFunction(x, 4, 5)) == r"{\left\langle x - 4 \right\rangle}^{5}"
    assert latex(SingularityFunction(x, -3, 4)) == r"{\left\langle x + 3 \right\rangle}^{4}"
    assert latex(SingularityFunction(x, 0, 4)) == r"{\left\langle x \right\rangle}^{4}"
    assert latex(SingularityFunction(x, a, n)) == r"{\left\langle - a + x \right\rangle}^{n}"
    assert latex(SingularityFunction(x, 4, -2)) == r"{\left\langle x - 4 \right\rangle}^{-2}"
    assert latex(SingularityFunction(x, 4, -1)) == r"{\left\langle x - 4 \right\rangle}^{-1}"

def test_latex_cycle():
    assert latex(Cycle(1, 2, 4)) == r"\left( 1\; 2\; 4\right)"
    assert latex(Cycle(1, 2)(4, 5, 6)) == r"\left( 1\; 2\right)\left( 4\; 5\; 6\right)"
    assert latex(Cycle()) == r"\left( \right)"


def test_latex_permutation():
    assert latex(Permutation(1, 2, 4)) == r"\left( 1\; 2\; 4\right)"
    assert latex(Permutation(1, 2)(4, 5, 6)) == r"\left( 1\; 2\right)\left( 4\; 5\; 6\right)"
    assert latex(Permutation()) == r"\left( \right)"
    assert latex(Permutation(2, 4)*Permutation(5)) == r"\left( 2\; 4\right)\left( 5\right)"
    assert latex(Permutation(5)) == r"\left( 5\right)"


def test_latex_Float():
    assert latex(Float(1.0e100)) == r"1.0 \cdot 10^{100}"
    assert latex(Float(1.0e-100)) == r"1.0 \cdot 10^{-100}"
    assert latex(Float(1.0e-100), mul_symbol="times") == r"1.0 \times 10^{-100}"
    assert latex(1.0*oo) == r"\infty"
    assert latex(-1.0*oo) == r"- \infty"


def test_latex_vector_expressions():
    A = CoordSys3D('A')

    assert latex(Cross(A.i, A.j*A.x*3+A.k)) == r"\mathbf{\hat{i}_{A}} \times \left((3 \mathbf{{x}_{A}})\mathbf{\hat{j}_{A}} + \mathbf{\hat{k}_{A}}\right)"
    assert latex(Cross(A.i, A.j)) == r"\mathbf{\hat{i}_{A}} \times \mathbf{\hat{j}_{A}}"
    assert latex(x*Cross(A.i, A.j)) == r"x \left(\mathbf{\hat{i}_{A}} \times \mathbf{\hat{j}_{A}}\right)"
    assert latex(Cross(x*A.i, A.j)) == r'- \mathbf{\hat{j}_{A}} \times \left((x)\mathbf{\hat{i}_{A}}\right)'

    assert latex(Curl(3*A.x*A.j)) == r"\nabla\times \left((3 \mathbf{{x}_{A}})\mathbf{\hat{j}_{A}}\right)"
    assert latex(Curl(3*A.x*A.j+A.i)) == r"\nabla\times \left(\mathbf{\hat{i}_{A}} + (3 \mathbf{{x}_{A}})\mathbf{\hat{j}_{A}}\right)"
    assert latex(Curl(3*x*A.x*A.j)) == r"\nabla\times \left((3 \mathbf{{x}_{A}} x)\mathbf{\hat{j}_{A}}\right)"
    assert latex(x*Curl(3*A.x*A.j)) == r"x \left(\nabla\times \left((3 \mathbf{{x}_{A}})\mathbf{\hat{j}_{A}}\right)\right)"

    assert latex(Divergence(3*A.x*A.j+A.i)) == r"\nabla\cdot \left(\mathbf{\hat{i}_{A}} + (3 \mathbf{{x}_{A}})\mathbf{\hat{j}_{A}}\right)"
    assert latex(Divergence(3*A.x*A.j)) == r"\nabla\cdot \left((3 \mathbf{{x}_{A}})\mathbf{\hat{j}_{A}}\right)"
    assert latex(x*Divergence(3*A.x*A.j)) == r"x \left(\nabla\cdot \left((3 \mathbf{{x}_{A}})\mathbf{\hat{j}_{A}}\right)\right)"

    assert latex(Dot(A.i, A.j*A.x*3+A.k)) == r"\mathbf{\hat{i}_{A}} \cdot \left((3 \mathbf{{x}_{A}})\mathbf{\hat{j}_{A}} + \mathbf{\hat{k}_{A}}\right)"
    assert latex(Dot(A.i, A.j)) == r"\mathbf{\hat{i}_{A}} \cdot \mathbf{\hat{j}_{A}}"
    assert latex(Dot(x*A.i, A.j)) == r"\mathbf{\hat{j}_{A}} \cdot \left((x)\mathbf{\hat{i}_{A}}\right)"
    assert latex(x*Dot(A.i, A.j)) == r"x \left(\mathbf{\hat{i}_{A}} \cdot \mathbf{\hat{j}_{A}}\right)"

    assert latex(Gradient(A.x)) == r"\nabla\cdot \mathbf{{x}_{A}}"
    assert latex(Gradient(A.x + 3*A.y)) == r"\nabla\cdot \left(\mathbf{{x}_{A}} + 3 \mathbf{{y}_{A}}\right)"
    assert latex(x*Gradient(A.x)) == r"x \left(\nabla\cdot \mathbf{{x}_{A}}\right)"
    assert latex(Gradient(x*A.x)) == r"\nabla\cdot \left(\mathbf{{x}_{A}} x\right)"


def test_latex_symbols():
    Gamma, lmbda, rho = symbols('Gamma, lambda, rho')
    tau, Tau, TAU, taU = symbols('tau, Tau, TAU, taU')
    assert latex(tau) == r"\tau"
    assert latex(Tau) == "T"
    assert latex(TAU) == r"\tau"
    assert latex(taU) == r"\tau"
    # Check that all capitalized greek letters are handled explicitly
    capitalized_letters = set(l.capitalize() for l in greek_letters_set)
    assert len(capitalized_letters - set(tex_greek_dictionary.keys())) == 0
    assert latex(Gamma + lmbda) == r"\Gamma + \lambda"
    assert latex(Gamma * lmbda) == r"\Gamma \lambda"
    assert latex(Symbol('q1')) == r"q_{1}"
    assert latex(Symbol('q21')) == r"q_{21}"
    assert latex(Symbol('epsilon0')) == r"\epsilon_{0}"
    assert latex(Symbol('omega1')) == r"\omega_{1}"
    assert latex(Symbol('91')) == r"91"
    assert latex(Symbol('alpha_new')) == r"\alpha_{new}"
    assert latex(Symbol('C^orig')) == r"C^{orig}"
    assert latex(Symbol('x^alpha')) == r"x^{\alpha}"
    assert latex(Symbol('beta^alpha')) == r"\beta^{\alpha}"
    assert latex(Symbol('e^Alpha')) == r"e^{A}"
    assert latex(Symbol('omega_alpha^beta')) == r"\omega^{\beta}_{\alpha}"
    assert latex(Symbol('omega') ** Symbol('beta')) == r"\omega^{\beta}"


@XFAIL
def test_latex_symbols_failing():
    rho, mass, volume = symbols('rho, mass, volume')
    assert latex(
        volume * rho == mass) == r"\rho \mathrm{volume} = \mathrm{mass}"
    assert latex(volume / mass * rho == 1) == r"\rho \mathrm{volume} {\mathrm{mass}}^{(-1)} = 1"
    assert latex(mass**3 * volume**3) == r"{\mathrm{mass}}^{3} \cdot {\mathrm{volume}}^{3}"


def test_latex_functions():
    assert latex(exp(x)) == "e^{x}"
    assert latex(exp(1) + exp(2)) == "e + e^{2}"

    f = Function('f')
    assert latex(f(x)) == r'f{\left(x \right)}'
    assert latex(f) == r'f'

    g = Function('g')
    assert latex(g(x, y)) == r'g{\left(x,y \right)}'
    assert latex(g) == r'g'

    h = Function('h')
    assert latex(h(x, y, z)) == r'h{\left(x,y,z \right)}'
    assert latex(h) == r'h'

    Li = Function('Li')
    assert latex(Li) == r'\operatorname{Li}'
    assert latex(Li(x)) == r'\operatorname{Li}{\left(x \right)}'

    mybeta = Function('beta')
    # not to be confused with the beta function
    assert latex(mybeta(x, y, z)) == r"\beta{\left(x,y,z \right)}"
    assert latex(beta(x, y)) == r'\operatorname{B}\left(x, y\right)'
    assert latex(mybeta(x)) == r"\beta{\left(x \right)}"
    assert latex(mybeta) == r"\beta"

    g = Function('gamma')
    # not to be confused with the gamma function
    assert latex(g(x, y, z)) == r"\gamma{\left(x,y,z \right)}"
    assert latex(g(x)) == r"\gamma{\left(x \right)}"
    assert latex(g) == r"\gamma"

    a1 = Function('a_1')

    assert latex(a1) == r"\operatorname{a_{1}}"
    assert latex(a1(x)) == r"\operatorname{a_{1}}{\left(x \right)}"

    # issue 5868
    omega1 = Function('omega1')
    assert latex(omega1) == r"\omega_{1}"
    assert latex(omega1(x)) == r"\omega_{1}{\left(x \right)}"

    assert latex(sin(x)) == r"\sin{\left(x \right)}"
    assert latex(sin(x), fold_func_brackets=True) == r"\sin {x}"
    assert latex(sin(2*x**2), fold_func_brackets=True) == \
        r"\sin {2 x^{2}}"
    assert latex(sin(x**2), fold_func_brackets=True) == \
        r"\sin {x^{2}}"

    assert latex(asin(x)**2) == r"\operatorname{asin}^{2}{\left(x \right)}"
    assert latex(asin(x)**2, inv_trig_style="full") == \
        r"\arcsin^{2}{\left(x \right)}"
    assert latex(asin(x)**2, inv_trig_style="power") == \
        r"\sin^{-1}{\left(x \right)}^{2}"
    assert latex(asin(x**2), inv_trig_style="power",
                 fold_func_brackets=True) == \
        r"\sin^{-1} {x^{2}}"
    assert latex(acsc(x), inv_trig_style="full") == \
        r"\operatorname{arccsc}{\left(x \right)}"

    assert latex(factorial(k)) == r"k!"
    assert latex(factorial(-k)) == r"\left(- k\right)!"

    assert latex(subfactorial(k)) == r"!k"
    assert latex(subfactorial(-k)) == r"!\left(- k\right)"

    assert latex(factorial2(k)) == r"k!!"
    assert latex(factorial2(-k)) == r"\left(- k\right)!!"

    assert latex(binomial(2, k)) == r"{\binom{2}{k}}"

    assert latex(FallingFactorial(3, k)) == r"{\left(3\right)}_{k}"
    assert latex(RisingFactorial(3, k)) == r"{3}^{\left(k\right)}"

    assert latex(floor(x)) == r"\left\lfloor{x}\right\rfloor"
    assert latex(ceiling(x)) == r"\left\lceil{x}\right\rceil"
    assert latex(Min(x, 2, x**3)) == r"\min\left(2, x, x^{3}\right)"
    assert latex(Min(x, y)**2) == r"\min\left(x, y\right)^{2}"
    assert latex(Max(x, 2, x**3)) == r"\max\left(2, x, x^{3}\right)"
    assert latex(Max(x, y)**2) == r"\max\left(x, y\right)^{2}"
    assert latex(Abs(x)) == r"\left|{x}\right|"
    assert latex(re(x)) == r"\Re{\left(x\right)}"
    assert latex(re(x + y)) == r"\Re{\left(x\right)} + \Re{\left(y\right)}"
    assert latex(im(x)) == r"\Im{x}"
    assert latex(conjugate(x)) == r"\overline{x}"
    assert latex(gamma(x)) == r"\Gamma\left(x\right)"
    w = Wild('w')
<<<<<<< HEAD
    assert latex(gamma(w)) == r"\Gamma\left(w\right)"
    assert latex(Order(x)) == r"O\left(x\right)"
    assert latex(Order(x, x)) == r"O\left(x\right)"
    assert latex(Order(x, (x, 0))) == r"O\left(x\right)"
    assert latex(Order(x, (x, oo))) == r"O\left(x; x\rightarrow \infty\right)"
    assert latex(Order(x - y, (x, y))) == r"O\left(x - y; x\rightarrow y\right)"
    assert latex(Order(x, x, y)) == r"O\left(x; \left( x, \quad y\right)\rightarrow \left( 0, \quad 0\right)\right)"
    assert latex(Order(x, x, y)) == r"O\left(x; \left( x, \quad y\right)\rightarrow \left( 0, \quad 0\right)\right)"
    assert latex(Order(x, (x, oo), (y, oo))) == r"O\left(x; \left( x, \quad y\right)\rightarrow \left( \infty, \quad \infty\right)\right)"
=======
    assert latex(gamma(w)) == r"\Gamma{\left(w \right)}"
    assert latex(Order(x)) == r"\mathcal{O}\left(x\right)"
    assert latex(Order(x, x)) == r"\mathcal{O}\left(x\right)"
    assert latex(Order(x, (x, 0))) == r"\mathcal{O}\left(x\right)"
    assert latex(Order(x, (x, oo))) == r"\mathcal{O}\left(x; x\rightarrow\infty\right)"
    assert latex(Order(x, x, y)) == r"\mathcal{O}\left(x; \left ( x, \  y\right )\rightarrow\left ( 0, \  0\right )\right)"
    assert latex(Order(x, x, y)) == r"\mathcal{O}\left(x; \left ( x, \  y\right )\rightarrow\left ( 0, \  0\right )\right)"
    assert latex(Order(x, (x, oo), (y, oo))) == r"\mathcal{O}\left(x; \left ( x, \  y\right )\rightarrow\left ( \infty, \  \infty\right )\right)"
>>>>>>> 2f7d7982
    assert latex(lowergamma(x, y)) == r'\gamma\left(x, y\right)'
    assert latex(uppergamma(x, y)) == r'\Gamma\left(x, y\right)'

    assert latex(cot(x)) == r'\cot{\left(x \right)}'
    assert latex(coth(x)) == r'\coth{\left(x \right)}'
    assert latex(re(x)) == r'\Re{\left(x\right)}'
    assert latex(im(x)) == r'\Im{x}'
    assert latex(root(x, y)) == r'x^{\frac{1}{y}}'
    assert latex(arg(x)) == r'\arg{\left(x \right)}'
    assert latex(zeta(x)) == r'\zeta\left(x\right)'

    assert latex(zeta(x)) == r"\zeta\left(x\right)"
    assert latex(zeta(x)**2) == r"\zeta^{2}\left(x\right)"
    assert latex(zeta(x, y)) == r"\zeta\left(x, y\right)"
    assert latex(zeta(x, y)**2) == r"\zeta^{2}\left(x, y\right)"
    assert latex(dirichlet_eta(x)) == r"\eta\left(x\right)"
    assert latex(dirichlet_eta(x)**2) == r"\eta^{2}\left(x\right)"
    assert latex(polylog(x, y)) == r"\operatorname{Li}_{x}\left(y\right)"
    assert latex(
        polylog(x, y)**2) == r"\operatorname{Li}_{x}^{2}\left(y\right)"
    assert latex(lerchphi(x, y, n)) == r"\Phi\left(x, y, n\right)"
    assert latex(lerchphi(x, y, n)**2) == r"\Phi^{2}\left(x, y, n\right)"

    assert latex(elliptic_k(z)) == r"K\left(z\right)"
    assert latex(elliptic_k(z)**2) == r"K^{2}\left(z\right)"
    assert latex(elliptic_f(x, y)) == r"F\left(x\middle| y\right)"
    assert latex(elliptic_f(x, y)**2) == r"F^{2}\left(x\middle| y\right)"
    assert latex(elliptic_e(x, y)) == r"E\left(x\middle| y\right)"
    assert latex(elliptic_e(x, y)**2) == r"E^{2}\left(x\middle| y\right)"
    assert latex(elliptic_e(z)) == r"E\left(z\right)"
    assert latex(elliptic_e(z)**2) == r"E^{2}\left(z\right)"
    assert latex(elliptic_pi(x, y, z)) == r"\Pi\left(x; y\middle| z\right)"
    assert latex(elliptic_pi(x, y, z)**2) == \
        r"\Pi^{2}\left(x; y\middle| z\right)"
    assert latex(elliptic_pi(x, y)) == r"\Pi\left(x\middle| y\right)"
    assert latex(elliptic_pi(x, y)**2) == r"\Pi^{2}\left(x\middle| y\right)"

    assert latex(Ei(x)) == r'\operatorname{Ei}{\left(x \right)}'
    assert latex(Ei(x)**2) == r'\operatorname{Ei}^{2}{\left(x \right)}'
    assert latex(expint(x, y)**2) == r'\operatorname{E}_{x}^{2}\left(y\right)'
    assert latex(Shi(x)**2) == r'\operatorname{Shi}^{2}{\left(x \right)}'
    assert latex(Si(x)**2) == r'\operatorname{Si}^{2}{\left(x \right)}'
    assert latex(Ci(x)**2) == r'\operatorname{Ci}^{2}{\left(x \right)}'
    assert latex(Chi(x)**2) == r'\operatorname{Chi}^{2}\left(x\right)'
    assert latex(Chi(x)) == r'\operatorname{Chi}\left(x\right)'
    assert latex(
        jacobi(n, a, b, x)) == r'P_{n}^{\left(a,b\right)}\left(x\right)'
    assert latex(jacobi(n, a, b, x)**2) == r'\left(P_{n}^{\left(a,b\right)}\left(x\right)\right)^{2}'
    assert latex(
        gegenbauer(n, a, x)) == r'C_{n}^{\left(a\right)}\left(x\right)'
    assert latex(gegenbauer(n, a, x)**2) == r'\left(C_{n}^{\left(a\right)}\left(x\right)\right)^{2}'
    assert latex(chebyshevt(n, x)) == r'T_{n}\left(x\right)'
    assert latex(
        chebyshevt(n, x)**2) == r'\left(T_{n}\left(x\right)\right)^{2}'
    assert latex(chebyshevu(n, x)) == r'U_{n}\left(x\right)'
    assert latex(
        chebyshevu(n, x)**2) == r'\left(U_{n}\left(x\right)\right)^{2}'
    assert latex(legendre(n, x)) == r'P_{n}\left(x\right)'
    assert latex(legendre(n, x)**2) == r'\left(P_{n}\left(x\right)\right)^{2}'
    assert latex(
        assoc_legendre(n, a, x)) == r'P_{n}^{\left(a\right)}\left(x\right)'
    assert latex(assoc_legendre(n, a, x)**2) == r'\left(P_{n}^{\left(a\right)}\left(x\right)\right)^{2}'
    assert latex(laguerre(n, x)) == r'L_{n}\left(x\right)'
    assert latex(laguerre(n, x)**2) == r'\left(L_{n}\left(x\right)\right)^{2}'
    assert latex(
        assoc_laguerre(n, a, x)) == r'L_{n}^{\left(a\right)}\left(x\right)'
    assert latex(assoc_laguerre(n, a, x)**2) == r'\left(L_{n}^{\left(a\right)}\left(x\right)\right)^{2}'
    assert latex(hermite(n, x)) == r'H_{n}\left(x\right)'
    assert latex(hermite(n, x)**2) == r'\left(H_{n}\left(x\right)\right)^{2}'

    theta = Symbol("theta", real=True)
    phi = Symbol("phi", real=True)
    assert latex(Ynm(n,m,theta,phi)) == r'Y_{n}^{m}\left(\theta,\phi\right)'
    assert latex(Ynm(n, m, theta, phi)**3) == r'\left(Y_{n}^{m}\left(\theta,\phi\right)\right)^{3}'
    assert latex(Znm(n,m,theta,phi)) == r'Z_{n}^{m}\left(\theta,\phi\right)'
    assert latex(Znm(n, m, theta, phi)**3) == r'\left(Z_{n}^{m}\left(\theta,\phi\right)\right)^{3}'

    # Test latex printing of function names with "_"
    assert latex(
        polar_lift(0)) == r"\operatorname{polar\_lift}{\left(0 \right)}"
    assert latex(polar_lift(
        0)**3) == r"\operatorname{polar\_lift}^{3}{\left(0 \right)}"

    assert latex(totient(n)) == r'\phi\left(n\right)'
    assert latex(totient(n) ** 2) == r'\left(\phi\left(n\right)\right)^{2}'

    assert latex(reduced_totient(n)) == r'\lambda\left(n\right)'
    assert latex(reduced_totient(n) ** 2) == r'\left(\lambda\left(n\right)\right)^{2}'

    assert latex(divisor_sigma(x)) == r"\sigma\left(x\right)"
    assert latex(divisor_sigma(x)**2) == r"\sigma^{2}\left(x\right)"
    assert latex(divisor_sigma(x, y)) == r"\sigma_y\left(x\right)"
    assert latex(divisor_sigma(x, y)**2) == r"\sigma^{2}_y\left(x\right)"

    assert latex(udivisor_sigma(x)) == r"\sigma^*\left(x\right)"
    assert latex(udivisor_sigma(x)**2) == r"\sigma^*^{2}\left(x\right)"
    assert latex(udivisor_sigma(x, y)) == r"\sigma^*_y\left(x\right)"
    assert latex(udivisor_sigma(x, y)**2) == r"\sigma^*^{2}_y\left(x\right)"

    assert latex(primenu(n)) == r'\nu\left(n\right)'
    assert latex(primenu(n) ** 2) == r'\left(\nu\left(n\right)\right)^{2}'

    assert latex(primeomega(n)) == r'\Omega\left(n\right)'
    assert latex(primeomega(n) ** 2) == r'\left(\Omega\left(n\right)\right)^{2}'

    assert latex(Mod(x, 7)) == r'x\bmod{7}'
    assert latex(Mod(x + 1, 7)) == r'\left(x + 1\right)\bmod{7}'
    assert latex(Mod(2 * x, 7)) == r'2 x\bmod{7}'
    assert latex(Mod(x, 7) + 1) == r'\left(x\bmod{7}\right) + 1'
    assert latex(2 * Mod(x, 7)) == r'2 \left(x\bmod{7}\right)'

    # some unknown function name should get rendered with \operatorname
    fjlkd = Function('fjlkd')
    assert latex(fjlkd(x)) == r'\operatorname{fjlkd}{\left(x \right)}'
    # even when it is referred to without an argument
    assert latex(fjlkd) == r'\operatorname{fjlkd}'


# test that notation passes to subclasses of the same name only
def test_function_subclass_different_name():
    class mygamma(gamma):
        pass
    assert latex(mygamma) == r"\operatorname{mygamma}"
    assert latex(mygamma(x)) == r"\operatorname{mygamma}{\left(x \right)}"


def test_hyper_printing():
    from sympy import pi
    from sympy.abc import x, z

    assert latex(meijerg(Tuple(pi, pi, x), Tuple(1),
                         (0, 1), Tuple(1, 2, 3/pi), z)) == \
        r'{G_{4, 5}^{2, 3}\left(\begin{matrix} \pi, \pi, x & 1 \\0, 1 & 1, 2, \frac{3}{\pi} \end{matrix} \middle| {z} \right)}'
    assert latex(meijerg(Tuple(), Tuple(1), (0,), Tuple(), z)) == \
        r'{G_{1, 1}^{1, 0}\left(\begin{matrix}  & 1 \\0 &  \end{matrix} \middle| {z} \right)}'
    assert latex(hyper((x, 2), (3,), z)) == \
        r'{{}_{2}F_{1}\left(\begin{matrix} x, 2 ' \
        r'\\ 3 \end{matrix}\middle| {z} \right)}'
    assert latex(hyper(Tuple(), Tuple(1), z)) == \
        r'{{}_{0}F_{1}\left(\begin{matrix}  ' \
        r'\\ 1 \end{matrix}\middle| {z} \right)}'


def test_latex_bessel():
    from sympy.functions.special.bessel import (besselj, bessely, besseli,
            besselk, hankel1, hankel2, jn, yn, hn1, hn2)
    from sympy.abc import z
    assert latex(besselj(n, z**2)**k) == r'J^{k}_{n}\left(z^{2}\right)'
    assert latex(bessely(n, z)) == r'Y_{n}\left(z\right)'
    assert latex(besseli(n, z)) == r'I_{n}\left(z\right)'
    assert latex(besselk(n, z)) == r'K_{n}\left(z\right)'
    assert latex(hankel1(n, z**2)**2) == \
        r'\left(H^{(1)}_{n}\left(z^{2}\right)\right)^{2}'
    assert latex(hankel2(n, z)) == r'H^{(2)}_{n}\left(z\right)'
    assert latex(jn(n, z)) == r'j_{n}\left(z\right)'
    assert latex(yn(n, z)) == r'y_{n}\left(z\right)'
    assert latex(hn1(n, z)) == r'h^{(1)}_{n}\left(z\right)'
    assert latex(hn2(n, z)) == r'h^{(2)}_{n}\left(z\right)'


def test_latex_fresnel():
    from sympy.functions.special.error_functions import (fresnels, fresnelc)
    from sympy.abc import z
    assert latex(fresnels(z)) == r'S\left(z\right)'
    assert latex(fresnelc(z)) == r'C\left(z\right)'
    assert latex(fresnels(z)**2) == r'S^{2}\left(z\right)'
    assert latex(fresnelc(z)**2) == r'C^{2}\left(z\right)'


def test_latex_brackets():
    assert latex((-1)**x) == r"\left(-1\right)^{x}"


def test_latex_indexed():
    Psi_symbol = Symbol('Psi_0', complex=True, real=False)
    Psi_indexed = IndexedBase(Symbol('Psi', complex=True, real=False))
    symbol_latex = latex(Psi_symbol * conjugate(Psi_symbol))
    indexed_latex = latex(Psi_indexed[0] * conjugate(Psi_indexed[0]))
    # \\overline{{\\Psi}_{0}} {\\Psi}_{0}   vs.   \\Psi_{0} \\overline{\\Psi_{0}}
    assert symbol_latex == '\\Psi_{0} \\overline{\\Psi_{0}}'
    assert indexed_latex == '\\overline{{\\Psi}_{0}} {\\Psi}_{0}'

    # Symbol('gamma') gives r'\gamma'
    assert latex(Indexed('x1',Symbol('i'))) == '{x_{1}}_{i}'
    assert latex(IndexedBase('gamma')) == r'\gamma'
    assert latex(IndexedBase('a b')) == 'a b'
    assert latex(IndexedBase('a_b')) == 'a_{b}'


def test_latex_derivatives():
    # regular "d" for ordinary derivatives
    assert latex(diff(x**3, x, evaluate=False)) == \
        r"\frac{d}{d x} x^{3}"
    assert latex(diff(sin(x) + x**2, x, evaluate=False)) == \
        r"\frac{d}{d x} \left(x^{2} + \sin{\left(x \right)}\right)"
    assert latex(diff(diff(sin(x) + x**2, x, evaluate=False), evaluate=False)) == \
        r"\frac{d^{2}}{d x^{2}} \left(x^{2} + \sin{\left(x \right)}\right)"
    assert latex(diff(diff(diff(sin(x) + x**2, x, evaluate=False), evaluate=False), evaluate=False)) == \
        r"\frac{d^{3}}{d x^{3}} \left(x^{2} + \sin{\left(x \right)}\right)"

    # \partial for partial derivatives
    assert latex(diff(sin(x * y), x, evaluate=False)) == \
        r"\frac{\partial}{\partial x} \sin{\left(x y \right)}"
    assert latex(diff(sin(x * y) + x**2, x, evaluate=False)) == \
        r"\frac{\partial}{\partial x} \left(x^{2} + \sin{\left(x y \right)}\right)"
    assert latex(diff(diff(sin(x*y) + x**2, x, evaluate=False), x, evaluate=False)) == \
        r"\frac{\partial^{2}}{\partial x^{2}} \left(x^{2} + \sin{\left(x y \right)}\right)"
    assert latex(diff(diff(diff(sin(x*y) + x**2, x, evaluate=False), x, evaluate=False), x, evaluate=False)) == \
        r"\frac{\partial^{3}}{\partial x^{3}} \left(x^{2} + \sin{\left(x y \right)}\right)"

    # mixed partial derivatives
    f = Function("f")
    assert latex(diff(diff(f(x,y), x, evaluate=False), y, evaluate=False)) == \
        r"\frac{\partial^{2}}{\partial y\partial x} " + latex(f(x,y))

    assert latex(diff(diff(diff(f(x,y), x, evaluate=False), x, evaluate=False), y, evaluate=False)) == \
        r"\frac{\partial^{3}}{\partial y\partial x^{2}} " + latex(f(x,y))

    # use ordinary d when one of the variables has been integrated out
    assert latex(diff(Integral(exp(-x * y), (x, 0, oo)), y, evaluate=False)) == \
        r"\frac{d}{d y} \int\limits_{0}^{\infty} e^{- x y}\, dx"

    # Derivative wrapped in power:
    assert latex(diff(x, x, evaluate=False)**2) == \
        r"\left(\frac{d}{d x} x\right)^{2}"

    assert latex(diff(f(x), x)**2) == \
        r"\left(\frac{d}{d x} f{\left(x \right)}\right)^{2}"

    assert latex(diff(f(x), (x, n))) == \
        r"\frac{d^{n}}{d x^{n}} f{\left(x \right)}"


def test_latex_subs():
    assert latex(Subs(x*y, (
        x, y), (1, 2))) == r'\left. x y \right|_{\substack{ x=1\\ y=2 }}'


def test_latex_integrals():
    assert latex(Integral(log(x), x)) == r"\int \log{\left(x \right)}\, dx"
    assert latex(Integral(x**2, (x, 0, 1))) == r"\int\limits_{0}^{1} x^{2}\, dx"
    assert latex(Integral(x**2, (x, 10, 20))) == r"\int\limits_{10}^{20} x^{2}\, dx"
    assert latex(Integral(
        y*x**2, (x, 0, 1), y)) == r"\int\int\limits_{0}^{1} x^{2} y\, dx\, dy"
    assert latex(Integral(y*x**2, (x, 0, 1), y), mode='equation*') \
        == r"\begin{equation*}\int\int\limits_{0}^{1} x^{2} y\, dx\, dy\end{equation*}"
    assert latex(Integral(y*x**2, (x, 0, 1), y), mode='equation*', itex=True) \
        == r"$$\int\int_{0}^{1} x^{2} y\, dx\, dy$$"
    assert latex(Integral(x, (x, 0))) == r"\int\limits^{0} x\, dx"
    assert latex(Integral(x*y, x, y)) == r"\iint x y\, dx\, dy"
    assert latex(Integral(x*y*z, x, y, z)) == r"\iiint x y z\, dx\, dy\, dz"
    assert latex(Integral(x*y*z*t, x, y, z, t)) == \
        r"\iiiint t x y z\, dx\, dy\, dz\, dt"
    assert latex(Integral(x, x, x, x, x, x, x)) == \
        r"\int\int\int\int\int\int x\, dx\, dx\, dx\, dx\, dx\, dx"
    assert latex(Integral(x, x, y, (z, 0, 1))) == \
        r"\int\limits_{0}^{1}\int\int x\, dx\, dy\, dz"

    # fix issue #10806
    assert latex(Integral(z, z)**2) == r"\left(\int z\, dz\right)^{2}"
    assert latex(Integral(x + z, z)) == r"\int \left(x + z\right)\, dz"
    assert latex(Integral(x+z/2, z)) == r"\int \left(x + \frac{z}{2}\right)\, dz"
    assert latex(Integral(x**y, z)) == r"\int x^{y}\, dz"


def test_latex_sets():
    for s in (frozenset, set):
        assert latex(s([x*y, x**2])) == r"\left\{x^{2}, x y\right\}"
        assert latex(s(range(1, 6))) == r"\left\{1, 2, 3, 4, 5\right\}"
        assert latex(s(range(1, 13))) == \
            r"\left\{1, 2, 3, 4, 5, 6, 7, 8, 9, 10, 11, 12\right\}"

    s = FiniteSet
    assert latex(s(*[x*y, x**2])) == r"\left\{x^{2}, x y\right\}"
    assert latex(s(*range(1, 6))) == r"\left\{1, 2, 3, 4, 5\right\}"
    assert latex(s(*range(1, 13))) == \
        r"\left\{1, 2, 3, 4, 5, 6, 7, 8, 9, 10, 11, 12\right\}"


def test_latex_SetExpr():
    iv = Interval(1, 3)
    se = SetExpr(iv)
    assert latex(se) == r"SetExpr\left(\left[1, 3\right]\right)"


def test_latex_Range():
    assert latex(Range(1, 51)) == \
        r'\left\{1, 2, \ldots, 50\right\}'
    assert latex(Range(1, 4)) == r'\left\{1, 2, 3\right\}'

    assert latex(Range(0, 3, 1)) == r'\left\{0, 1, 2\right\}'

    assert latex(Range(0, 30, 1)) == r'\left\{0, 1, \ldots, 29\right\}'

    assert latex(Range(30, 1, -1)) == r'\left\{30, 29, \ldots, 2\right\}'

    assert latex(Range(0, oo, 2)) == r'\left\{0, 2, \ldots, \infty\right\}'

    assert latex(Range(oo, -2, -2)) == r'\left\{\infty, \ldots, 2, 0\right\}'

    assert latex(Range(-2, -oo, -1)) == r'\left\{-2, -3, \ldots, -\infty\right\}'


def test_latex_sequences():
    s1 = SeqFormula(a**2, (0, oo))
    s2 = SeqPer((1, 2))

    latex_str = r'\left[0, 1, 4, 9, \ldots\right]'
    assert latex(s1) == latex_str

    latex_str = r'\left[1, 2, 1, 2, \ldots\right]'
    assert latex(s2) == latex_str

    s3 = SeqFormula(a**2, (0, 2))
    s4 = SeqPer((1, 2), (0, 2))

    latex_str = r'\left[0, 1, 4\right]'
    assert latex(s3) == latex_str

    latex_str = r'\left[1, 2, 1\right]'
    assert latex(s4) == latex_str

    s5 = SeqFormula(a**2, (-oo, 0))
    s6 = SeqPer((1, 2), (-oo, 0))

    latex_str = r'\left[\ldots, 9, 4, 1, 0\right]'
    assert latex(s5) == latex_str

    latex_str = r'\left[\ldots, 2, 1, 2, 1\right]'
    assert latex(s6) == latex_str

    latex_str = r'\left[1, 3, 5, 11, \ldots\right]'
    assert latex(SeqAdd(s1, s2)) == latex_str

    latex_str = r'\left[1, 3, 5\right]'
    assert latex(SeqAdd(s3, s4)) == latex_str

    latex_str = r'\left[\ldots, 11, 5, 3, 1\right]'
    assert latex(SeqAdd(s5, s6)) == latex_str

    latex_str = r'\left[0, 2, 4, 18, \ldots\right]'
    assert latex(SeqMul(s1, s2)) == latex_str

    latex_str = r'\left[0, 2, 4\right]'
    assert latex(SeqMul(s3, s4)) == latex_str

    latex_str = r'\left[\ldots, 18, 4, 2, 0\right]'
    assert latex(SeqMul(s5, s6)) == latex_str


def test_latex_FourierSeries():
    latex_str = r'2 \sin{\left(x \right)} - \sin{\left(2 x \right)} + \frac{2 \sin{\left(3 x \right)}}{3} + \ldots'
    assert latex(fourier_series(x, (x, -pi, pi))) == latex_str


def test_latex_FormalPowerSeries():
    latex_str = r'\sum_{k=1}^{\infty} - \frac{\left(-1\right)^{- k} x^{k}}{k}'
    assert latex(fps(log(1 + x))) == latex_str


def test_latex_intervals():
    a = Symbol('a', real=True)
    assert latex(Interval(0, 0)) == r"\left\{0\right\}"
    assert latex(Interval(0, a)) == r"\left[0, a\right]"
    assert latex(Interval(0, a, False, False)) == r"\left[0, a\right]"
    assert latex(Interval(0, a, True, False)) == r"\left(0, a\right]"
    assert latex(Interval(0, a, False, True)) == r"\left[0, a\right)"
    assert latex(Interval(0, a, True, True)) == r"\left(0, a\right)"


def test_latex_AccumuBounds():
    a = Symbol('a', real=True)
    assert latex(AccumBounds(0, 1)) == r"\left\langle 0, 1\right\rangle"
    assert latex(AccumBounds(0, a)) == r"\left\langle 0, a\right\rangle"
    assert latex(AccumBounds(a + 1, a + 2)) == r"\left\langle a + 1, a + 2\right\rangle"


def test_latex_emptyset():
    assert latex(S.EmptySet) == r"\emptyset"

def test_latex_commutator():
    A = Operator('A')
    B = Operator('B')
    comm = Commutator(B, A)
    assert latex(comm.doit()) == r"- (A B - B A)"


def test_latex_union():
    assert latex(Union(Interval(0, 1), Interval(2, 3))) == \
        r"\left[0, 1\right] \cup \left[2, 3\right]"
    assert latex(Union(Interval(1, 1), Interval(2, 2), Interval(3, 4))) == \
        r"\left\{1, 2\right\} \cup \left[3, 4\right]"


def test_latex_symmetric_difference():
    assert latex(SymmetricDifference(Interval(2,5), Interval(4,7), \
        evaluate = False)) == r'\left[2, 5\right] \triangle \left[4, 7\right]'


def test_latex_Complement():
    assert latex(Complement(S.Reals, S.Naturals)) == r"\mathbb{R} \setminus \mathbb{N}"


def test_latex_Complexes():
    assert latex(S.Complexes) == r"\mathbb{C}"


def test_latex_productset():
    line = Interval(0, 1)
    bigline = Interval(0, 10)
    fset = FiniteSet(1, 2, 3)
    assert latex(line**2) == r"%s^{2}" % latex(line)
    assert latex(line**10) == r"%s^{10}" % latex(line)
    assert latex(line * bigline * fset) == r"%s \times %s \times %s" % (
        latex(line), latex(bigline), latex(fset))


def test_latex_Naturals():
    assert latex(S.Naturals) == r"\mathbb{N}"


def test_latex_Naturals0():
    assert latex(S.Naturals0) == r"\mathbb{N}_0"


def test_latex_Integers():
    assert latex(S.Integers) == r"\mathbb{Z}"


def test_latex_ImageSet():
    x = Symbol('x')
    assert latex(ImageSet(Lambda(x, x**2), S.Naturals)) == \
        r"\left\{x^{2}\; |\; x \in \mathbb{N}\right\}"
    y = Symbol('y')
    imgset = ImageSet(Lambda((x, y), x + y), {1, 2, 3}, {3, 4})
    assert latex(imgset) == r"\left\{x + y\; |\; x \in \left\{1, 2, 3\right\}, y \in \left\{3, 4\right\}\right\}"


def test_latex_ConditionSet():
    x = Symbol('x')
    assert latex(ConditionSet(x, Eq(x**2, 1), S.Reals)) == \
        r"\left\{x \mid x \in \mathbb{R} \wedge x^{2} = 1 \right\}"
    assert latex(ConditionSet(x, Eq(x**2, 1), S.UniversalSet)) == \
        r"\left\{x \mid x^{2} = 1 \right\}"


def test_latex_ComplexRegion():
    assert latex(ComplexRegion(Interval(3, 5)*Interval(4, 6))) == \
        r"\left\{x + y i\; |\; x, y \in \left[3, 5\right] \times \left[4, 6\right] \right\}"
    assert latex(ComplexRegion(Interval(0, 1)*Interval(0, 2*pi), polar=True)) == \
        r"\left\{r \left(i \sin{\left(\theta \right)} + \cos{\left(\theta \right)}\right)\; |\; r, \theta \in \left[0, 1\right] \times \left[0, 2 \pi\right) \right\}"


def test_latex_Contains():
    x = Symbol('x')
    assert latex(Contains(x, S.Naturals)) == r"x \in \mathbb{N}"


def test_latex_sum():
    assert latex(Sum(x*y**2, (x, -2, 2), (y, -5, 5))) == \
        r"\sum_{\substack{-2 \leq x \leq 2\\-5 \leq y \leq 5}} x y^{2}"
    assert latex(Sum(x**2, (x, -2, 2))) == \
        r"\sum_{x=-2}^{2} x^{2}"
    assert latex(Sum(x**2 + y, (x, -2, 2))) == \
        r"\sum_{x=-2}^{2} \left(x^{2} + y\right)"

    assert latex(Sum(x**2 + y, (x, -2, 2))**2) == \
        r"\left(\sum_{x=-2}^{2} \left(x^{2} + y\right)\right)^{2}"


def test_latex_product():
    assert latex(Product(x*y**2, (x, -2, 2), (y, -5, 5))) == \
        r"\prod_{\substack{-2 \leq x \leq 2\\-5 \leq y \leq 5}} x y^{2}"
    assert latex(Product(x**2, (x, -2, 2))) == \
        r"\prod_{x=-2}^{2} x^{2}"
    assert latex(Product(x**2 + y, (x, -2, 2))) == \
        r"\prod_{x=-2}^{2} \left(x^{2} + y\right)"

    assert latex(Product(x, (x, -2, 2))**2) == \
        r"\left(\prod_{x=-2}^{2} x\right)^{2}"


def test_latex_limits():
    assert latex(Limit(x, x, oo)) == r"\lim_{x \to \infty} x"

    # issue 8175
    f = Function('f')
    assert latex(Limit(f(x), x, 0)) == r"\lim_{x \to 0^+} f{\left(x \right)}"
    assert latex(Limit(f(x), x, 0, "-")) == r"\lim_{x \to 0^-} f{\left(x \right)}"

    # issue #10806
    assert latex(Limit(f(x), x, 0)**2) == r"\left(\lim_{x \to 0^+} f{\left(x \right)}\right)^{2}"
    # bi-directional limit
    assert latex(Limit(f(x), x, 0, dir='+-')) == r"\lim_{x \to 0} f{\left(x \right)}"


def test_latex_log():
    assert latex(log(x)) == r"\log{\left(x \right)}"
    assert latex(ln(x)) == r"\log{\left(x \right)}"
    assert latex(log(x), ln_notation=True) == r"\ln{\left(x \right)}"
    assert latex(log(x)+log(y)) == r"\log{\left(x \right)} + \log{\left(y \right)}"
    assert latex(log(x)+log(y), ln_notation=True) == r"\ln{\left(x \right)} + \ln{\left(y \right)}"
    assert latex(pow(log(x),x)) == r"\log{\left(x \right)}^{x}"
    assert latex(pow(log(x),x), ln_notation=True) == r"\ln{\left(x \right)}^{x}"


def test_issue_3568():
    beta = Symbol(r'\beta')
    y = beta + x
    assert latex(y) in [r'\beta + x', r'x + \beta']

    beta = Symbol(r'beta')
    y = beta + x
    assert latex(y) in [r'\beta + x', r'x + \beta']


def test_latex():
    assert latex((2*tau)**Rational(7, 2)) == "8 \\sqrt{2} \\tau^{\\frac{7}{2}}"
    assert latex((2*mu)**Rational(7, 2), mode='equation*') == \
        "\\begin{equation*}8 \\sqrt{2} \\mu^{\\frac{7}{2}}\\end{equation*}"
    assert latex((2*mu)**Rational(7, 2), mode='equation', itex=True) == \
        "$$8 \\sqrt{2} \\mu^{\\frac{7}{2}}$$"
<<<<<<< HEAD
    assert latex([2/x, y]) == r"\left[ \frac{2}{x}, \quad y\right]"
=======
    assert latex([2/x, y]) == r"\left [ \frac{2}{x}, \  y\right ]"
>>>>>>> 2f7d7982


def test_latex_dict():
    d = {Rational(1): 1, x**2: 2, x: 3, x**3: 4}
<<<<<<< HEAD
    assert latex(d) == r'\left\{ 1 : 1, \quad x : 3, \quad x^{2} : 2, \quad x^{3} : 4\right\}'
    D = Dict(d)
    assert latex(D) == r'\left\{ 1 : 1, \quad x : 3, \quad x^{2} : 2, \quad x^{3} : 4\right\}'
=======
    assert latex(d) == r'\left \{ 1 : 1, \  x : 3, \  x^{2} : 2, \  x^{3} : 4\right \}'
    D = Dict(d)
    assert latex(D) == r'\left \{ 1 : 1, \  x : 3, \  x^{2} : 2, \  x^{3} : 4\right \}'
>>>>>>> 2f7d7982


def test_latex_list():
    l = [Symbol('omega1'), Symbol('a'), Symbol('alpha')]
<<<<<<< HEAD
    assert latex(l) == r'\left[ \omega_{1}, \quad a, \quad \alpha\right]'
=======
    assert latex(l) == r'\left [ \omega_{1}, \  a, \  \alpha\right ]'
>>>>>>> 2f7d7982


def test_latex_rational():
    #tests issue 3973
    assert latex(-Rational(1, 2)) == "- \\frac{1}{2}"
    assert latex(Rational(-1, 2)) == "- \\frac{1}{2}"
    assert latex(Rational(1, -2)) == "- \\frac{1}{2}"
    assert latex(-Rational(-1, 2)) == "\\frac{1}{2}"
    assert latex(-Rational(1, 2)*x) == "- \\frac{x}{2}"
    assert latex(-Rational(1, 2)*x + Rational(-2, 3)*y) == \
        "- \\frac{x}{2} - \\frac{2 y}{3}"


def test_latex_inverse():
    #tests issue 4129
    assert latex(1/x) == "\\frac{1}{x}"
    assert latex(1/(x + y)) == "\\frac{1}{x + y}"


def test_latex_DiracDelta():
    assert latex(DiracDelta(x)) == r"\delta\left(x\right)"
    assert latex(DiracDelta(x)**2) == r"\left(\delta\left(x\right)\right)^{2}"
    assert latex(DiracDelta(x, 0)) == r"\delta\left(x\right)"
    assert latex(DiracDelta(x, 5)) == \
        r"\delta^{\left( 5 \right)}\left( x \right)"
    assert latex(DiracDelta(x, 5)**2) == \
        r"\left(\delta^{\left( 5 \right)}\left( x \right)\right)^{2}"


def test_latex_Heaviside():
    assert latex(Heaviside(x)) == r"\theta\left(x\right)"
    assert latex(Heaviside(x)**2) == r"\left(\theta\left(x\right)\right)^{2}"


def test_latex_KroneckerDelta():
    assert latex(KroneckerDelta(x, y)) == r"\delta_{x y}"
    assert latex(KroneckerDelta(x, y + 1)) == r"\delta_{x, y + 1}"
    # issue 6578
    assert latex(KroneckerDelta(x + 1, y)) == r"\delta_{y, x + 1}"


def test_latex_LeviCivita():
    assert latex(LeviCivita(x, y, z)) == r"\varepsilon_{x y z}"
    assert latex(LeviCivita(x, y, z)**2) == r"\left(\varepsilon_{x y z}\right)^{2}"
    assert latex(LeviCivita(x, y, z + 1)) == r"\varepsilon_{x, y, z + 1}"
    assert latex(LeviCivita(x, y + 1, z)) == r"\varepsilon_{x, y + 1, z}"
    assert latex(LeviCivita(x + 1, y, z)) == r"\varepsilon_{x + 1, y, z}"


def test_mode():
    expr = x + y
    assert latex(expr) == 'x + y'
    assert latex(expr, mode='plain') == 'x + y'
    assert latex(expr, mode='inline') == '$x + y$'
    assert latex(
        expr, mode='equation*') == '\\begin{equation*}x + y\\end{equation*}'
    assert latex(
        expr, mode='equation') == '\\begin{equation}x + y\\end{equation}'


def test_latex_Piecewise():
    p = Piecewise((x, x < 1), (x**2, True))
    assert latex(p) == "\\begin{cases} x & \\text{for}\\: x < 1 \\\\x^{2} &" \
                       " \\text{otherwise} \\end{cases}"
    assert latex(p, itex=True) == "\\begin{cases} x & \\text{for}\\: x \\lt 1 \\\\x^{2} &" \
                                  " \\text{otherwise} \\end{cases}"
    p = Piecewise((x, x < 0), (0, x >= 0))
    assert latex(p) == '\\begin{cases} x & \\text{for}\\: x < 0 \\\\0 &' \
                       ' \\text{otherwise} \\end{cases}'
    A, B = symbols("A B", commutative=False)
    p = Piecewise((A**2, Eq(A, B)), (A*B, True))
    s = r"\begin{cases} A^{2} & \text{for}\: A = B \\A B & \text{otherwise} \end{cases}"
    assert latex(p) == s
    assert latex(A*p) == r"A \left(%s\right)" % s
    assert latex(p*A) == r"\left(%s\right) A" % s


def test_latex_Matrix():
    M = Matrix([[1 + x, y], [y, x - 1]])
    assert latex(M) == \
        r'\left[\begin{matrix}x + 1 & y\\y & x - 1\end{matrix}\right]'
    assert latex(M, mode='inline') == \
        r'$\left[\begin{smallmatrix}x + 1 & y\\' \
        r'y & x - 1\end{smallmatrix}\right]$'
    assert latex(M, mat_str='array') == \
        r'\left[\begin{array}{cc}x + 1 & y\\y & x - 1\end{array}\right]'
    assert latex(M, mat_str='bmatrix') == \
        r'\left[\begin{bmatrix}x + 1 & y\\y & x - 1\end{bmatrix}\right]'
    assert latex(M, mat_delim=None, mat_str='bmatrix') == \
        r'\begin{bmatrix}x + 1 & y\\y & x - 1\end{bmatrix}'
    M2 = Matrix(1, 11, range(11))
    assert latex(M2) == \
        r'\left[\begin{array}{ccccccccccc}' \
        r'0 & 1 & 2 & 3 & 4 & 5 & 6 & 7 & 8 & 9 & 10\end{array}\right]'


def test_latex_matrix_with_functions():
    t = symbols('t')
    theta1 = symbols('theta1', cls=Function)

    M = Matrix([[sin(theta1(t)), cos(theta1(t))],
                [cos(theta1(t).diff(t)), sin(theta1(t).diff(t))]])

    expected = (r'\left[\begin{matrix}\sin{\left('
                r'\theta_{1}{\left(t \right)} \right)} & '
                r'\cos{\left(\theta_{1}{\left(t \right)} \right)'
                r'}\\\cos{\left(\frac{d}{d t} \theta_{1}{\left(t '
                r'\right)} \right)} & \sin{\left(\frac{d}{d t} '
                r'\theta_{1}{\left(t \right)} \right'
                r')}\end{matrix}\right]')

    assert latex(M) == expected


def test_latex_NDimArray():
    x, y, z, w = symbols("x y z w")

    for ArrayType in (ImmutableDenseNDimArray, ImmutableSparseNDimArray, MutableDenseNDimArray, MutableSparseNDimArray):
        # Basic: scalar array
        M = ArrayType(x)

        assert latex(M) == "x"

        M = ArrayType([[1 / x, y], [z, w]])
        M1 = ArrayType([1 / x, y, z])

        M2 = tensorproduct(M1, M)
        M3 = tensorproduct(M, M)

        assert latex(M) == '\\left[\\begin{matrix}\\frac{1}{x} & y\\\\z & w\\end{matrix}\\right]'
        assert latex(M1) == "\\left[\\begin{matrix}\\frac{1}{x} & y & z\\end{matrix}\\right]"
        assert latex(M2) == r"\left[\begin{matrix}" \
                            r"\left[\begin{matrix}\frac{1}{x^{2}} & \frac{y}{x}\\\frac{z}{x} & \frac{w}{x}\end{matrix}\right] & " \
                            r"\left[\begin{matrix}\frac{y}{x} & y^{2}\\y z & w y\end{matrix}\right] & " \
                            r"\left[\begin{matrix}\frac{z}{x} & y z\\z^{2} & w z\end{matrix}\right]" \
                            r"\end{matrix}\right]"
        assert latex(M3) == r"""\left[\begin{matrix}"""\
                r"""\left[\begin{matrix}\frac{1}{x^{2}} & \frac{y}{x}\\\frac{z}{x} & \frac{w}{x}\end{matrix}\right] & """\
                r"""\left[\begin{matrix}\frac{y}{x} & y^{2}\\y z & w y\end{matrix}\right]\\"""\
                r"""\left[\begin{matrix}\frac{z}{x} & y z\\z^{2} & w z\end{matrix}\right] & """\
                r"""\left[\begin{matrix}\frac{w}{x} & w y\\w z & w^{2}\end{matrix}\right]"""\
                r"""\end{matrix}\right]"""

        Mrow = ArrayType([[x, y, 1/z]])
        Mcolumn = ArrayType([[x], [y], [1/z]])
        Mcol2 = ArrayType([Mcolumn.tolist()])

        assert latex(Mrow) == r"\left[\left[\begin{matrix}x & y & \frac{1}{z}\end{matrix}\right]\right]"
        assert latex(Mcolumn) == r"\left[\begin{matrix}x\\y\\\frac{1}{z}\end{matrix}\right]"
        assert latex(Mcol2) == r'\left[\begin{matrix}\left[\begin{matrix}x\\y\\\frac{1}{z}\end{matrix}\right]\end{matrix}\right]'


def test_latex_mul_symbol():
    assert latex(4*4**x, mul_symbol='times') == "4 \\times 4^{x}"
    assert latex(4*4**x, mul_symbol='dot') == "4 \\cdot 4^{x}"
    assert latex(4*4**x, mul_symbol='ldot') == r"4 \,.\, 4^{x}"

    assert latex(4*x, mul_symbol='times') == "4 \\times x"
    assert latex(4*x, mul_symbol='dot') == "4 \\cdot x"
    assert latex(4*x, mul_symbol='ldot') == r"4 \,.\, x"


def test_latex_issue_4381():
    y = 4*4**log(2)
    assert latex(y) == r'4 \cdot 4^{\log{\left(2 \right)}}'
    assert latex(1/y) == r'\frac{1}{4 \cdot 4^{\log{\left(2 \right)}}}'


def test_latex_issue_4576():
    assert latex(Symbol("beta_13_2")) == r"\beta_{13 2}"
    assert latex(Symbol("beta_132_20")) == r"\beta_{132 20}"
    assert latex(Symbol("beta_13")) == r"\beta_{13}"
    assert latex(Symbol("x_a_b")) == r"x_{a b}"
    assert latex(Symbol("x_1_2_3")) == r"x_{1 2 3}"
    assert latex(Symbol("x_a_b1")) == r"x_{a b1}"
    assert latex(Symbol("x_a_1")) == r"x_{a 1}"
    assert latex(Symbol("x_1_a")) == r"x_{1 a}"
    assert latex(Symbol("x_1^aa")) == r"x^{aa}_{1}"
    assert latex(Symbol("x_1__aa")) == r"x^{aa}_{1}"
    assert latex(Symbol("x_11^a")) == r"x^{a}_{11}"
    assert latex(Symbol("x_11__a")) == r"x^{a}_{11}"
    assert latex(Symbol("x_a_a_a_a")) == r"x_{a a a a}"
    assert latex(Symbol("x_a_a^a^a")) == r"x^{a a}_{a a}"
    assert latex(Symbol("x_a_a__a__a")) == r"x^{a a}_{a a}"
    assert latex(Symbol("alpha_11")) == r"\alpha_{11}"
    assert latex(Symbol("alpha_11_11")) == r"\alpha_{11 11}"
    assert latex(Symbol("alpha_alpha")) == r"\alpha_{\alpha}"
    assert latex(Symbol("alpha^aleph")) == r"\alpha^{\aleph}"
    assert latex(Symbol("alpha__aleph")) == r"\alpha^{\aleph}"


def test_latex_pow_fraction():
    x = Symbol('x')
    # Testing exp
    assert 'e^{-x}' in latex(exp(-x)/2).replace(' ', '')  # Remove Whitespace

    # Testing just e^{-x} in case future changes alter behavior of muls or fracs
    # In particular current output is \frac{1}{2}e^{- x} but perhaps this will
    # change to \frac{e^{-x}}{2}

    # Testing general, non-exp, power
    assert '3^{-x}' in latex(3**-x/2).replace(' ', '')


def test_noncommutative():
    A, B, C = symbols('A,B,C', commutative=False)

    assert latex(A*B*C**-1) == "A B C^{-1}"
    assert latex(C**-1*A*B) == "C^{-1} A B"
    assert latex(A*C**-1*B) == "A C^{-1} B"


def test_latex_order():
    expr = x**3 + x**2*y + 3*x*y**3 + y**4

    assert latex(expr, order='lex') == "x^{3} + x^{2} y + 3 x y^{3} + y^{4}"
    assert latex(
        expr, order='rev-lex') == "y^{4} + 3 x y^{3} + x^{2} y + x^{3}"


def test_latex_Lambda():
    assert latex(Lambda(x, x + 1)) == \
        r"\left( x \mapsto x + 1 \right)"
    assert latex(Lambda((x, y), x + 1)) == \
<<<<<<< HEAD
        r"\left( \left( x, \quad y\right) \mapsto x + 1 \right)"
=======
        r"\left( \left ( x, \  y\right ) \mapsto x + 1 \right)"
>>>>>>> 2f7d7982


def test_latex_PolyElement():
    Ruv, u,v = ring("u,v", ZZ)
    Rxyz, x,y,z = ring("x,y,z", Ruv)

    assert latex(x - x) == r"0"
    assert latex(x - 1) == r"x - 1"
    assert latex(x + 1) == r"x + 1"

    assert latex((u**2 + 3*u*v + 1)*x**2*y + u + 1) == r"\left({u}^{2} + 3 u v + 1\right) {x}^{2} y + u + 1"
    assert latex((u**2 + 3*u*v + 1)*x**2*y + (u + 1)*x) == r"\left({u}^{2} + 3 u v + 1\right) {x}^{2} y + \left(u + 1\right) x"
    assert latex((u**2 + 3*u*v + 1)*x**2*y + (u + 1)*x + 1) == r"\left({u}^{2} + 3 u v + 1\right) {x}^{2} y + \left(u + 1\right) x + 1"
    assert latex((-u**2 + 3*u*v - 1)*x**2*y - (u + 1)*x - 1) == r"-\left({u}^{2} - 3 u v + 1\right) {x}^{2} y - \left(u + 1\right) x - 1"

    assert latex(-(v**2 + v + 1)*x + 3*u*v + 1) == r"-\left({v}^{2} + v + 1\right) x + 3 u v + 1"
    assert latex(-(v**2 + v + 1)*x - 3*u*v + 1) == r"-\left({v}^{2} + v + 1\right) x - 3 u v + 1"


def test_latex_FracElement():
    Fuv, u,v = field("u,v", ZZ)
    Fxyzt, x,y,z,t = field("x,y,z,t", Fuv)

    assert latex(x - x) == r"0"
    assert latex(x - 1) == r"x - 1"
    assert latex(x + 1) == r"x + 1"

    assert latex(x/3) == r"\frac{x}{3}"
    assert latex(x/z) == r"\frac{x}{z}"
    assert latex(x*y/z) == r"\frac{x y}{z}"
    assert latex(x/(z*t)) == r"\frac{x}{z t}"
    assert latex(x*y/(z*t)) == r"\frac{x y}{z t}"

    assert latex((x - 1)/y) == r"\frac{x - 1}{y}"
    assert latex((x + 1)/y) == r"\frac{x + 1}{y}"
    assert latex((-x - 1)/y) == r"\frac{-x - 1}{y}"
    assert latex((x + 1)/(y*z)) == r"\frac{x + 1}{y z}"
    assert latex(-y/(x + 1)) == r"\frac{-y}{x + 1}"
    assert latex(y*z/(x + 1)) == r"\frac{y z}{x + 1}"

    assert latex(((u + 1)*x*y + 1)/((v - 1)*z - 1)) == r"\frac{\left(u + 1\right) x y + 1}{\left(v - 1\right) z - 1}"
    assert latex(((u + 1)*x*y + 1)/((v - 1)*z - t*u*v - 1)) == r"\frac{\left(u + 1\right) x y + 1}{\left(v - 1\right) z - u v t - 1}"


def test_latex_Poly():
    assert latex(Poly(x**2 + 2 * x, x)) == \
        r"\operatorname{Poly}{\left( x^{2} + 2 x, x, domain=\mathbb{Z} \right)}"
    assert latex(Poly(x/y, x)) == \
        r"\operatorname{Poly}{\left( \frac{1}{y} x, x, domain=\mathbb{Z}\left(y\right) \right)}"
    assert latex(Poly(2.0*x + y)) == \
        r"\operatorname{Poly}{\left( 2.0 x + 1.0 y, x, y, domain=\mathbb{R} \right)}"


def test_latex_Poly_order():
    assert latex(Poly([a, 1, b, 2, c, 3], x)) == \
        '\\operatorname{Poly}{\\left( a x^{5} + x^{4} + b x^{3} + 2 x^{2} + c x + 3, x, domain=\\mathbb{Z}\\left[a, b, c\\right] \\right)}'
    assert latex(Poly([a, 1, b+c, 2, 3], x)) == \
        '\\operatorname{Poly}{\\left( a x^{4} + x^{3} + \\left(b + c\\right) x^{2} + 2 x + 3, x, domain=\\mathbb{Z}\\left[a, b, c\\right] \\right)}'
    assert latex(Poly(a*x**3 + x**2*y - x*y - c*y**3 - b*x*y**2 + y - a*x + b, (x, y))) == \
        '\\operatorname{Poly}{\\left( a x^{3} + x^{2}y -  b xy^{2} - xy -  a x -  c y^{3} + y + b, x, y, domain=\\mathbb{Z}\\left[a, b, c\\right] \\right)}'


def test_latex_ComplexRootOf():
    assert latex(rootof(x**5 + x + 3, 0)) == \
        r"\operatorname{CRootOf} {\left(x^{5} + x + 3, 0\right)}"


def test_latex_RootSum():
    assert latex(RootSum(x**5 + x + 3, sin)) == \
        r"\operatorname{RootSum} {\left(x^{5} + x + 3, \left( x \mapsto \sin{\left(x \right)} \right)\right)}"


def test_settings():
    raises(TypeError, lambda: latex(x*y, method="garbage"))


def test_latex_numbers():
    assert latex(catalan(n)) == r"C_{n}"
    assert latex(catalan(n)**2) == r"C_{n}^{2}"


def test_latex_euler():
    assert latex(euler(n)) == r"E_{n}"
    assert latex(euler(n, x)) == r"E_{n}\left(x\right)"
    assert latex(euler(n, x)**2) == r"E_{n}^{2}\left(x\right)"


def test_lamda():
    assert latex(Symbol('lamda')) == r"\lambda"
    assert latex(Symbol('Lamda')) == r"\Lambda"


def test_custom_symbol_names():
    x = Symbol('x')
    y = Symbol('y')
    assert latex(x) == "x"
    assert latex(x, symbol_names={x: "x_i"}) == "x_i"
    assert latex(x + y, symbol_names={x: "x_i"}) == "x_i + y"
    assert latex(x**2, symbol_names={x: "x_i"}) == "x_i^{2}"
    assert latex(x + y, symbol_names={x: "x_i", y: "y_j"}) == "x_i + y_j"


def test_matAdd():
    from sympy import MatrixSymbol
    from sympy.printing.latex import LatexPrinter
    C = MatrixSymbol('C', 5, 5)
    B = MatrixSymbol('B', 5, 5)
    l = LatexPrinter()
    assert l._print(C - 2*B) in ['- 2 B + C', 'C -2 B']
    assert l._print(C + 2*B) in ['2 B + C', 'C + 2 B']
    assert l._print(B - 2*C) in ['B - 2 C', '- 2 C + B']
    assert l._print(B + 2*C) in ['B + 2 C', '2 C + B']


def test_matMul():
    from sympy import MatrixSymbol
    from sympy.printing.latex import LatexPrinter
    A = MatrixSymbol('A', 5, 5)
    B = MatrixSymbol('B', 5, 5)
    x = Symbol('x')
    l = LatexPrinter()
    assert l._print_MatMul(2*A) == '2 A'
    assert l._print_MatMul(2*x*A) == '2 x A'
    assert l._print_MatMul(-2*A) == '- 2 A'
    assert l._print_MatMul(1.5*A) == '1.5 A'
    assert l._print_MatMul(sqrt(2)*A) == r'\sqrt{2} A'
    assert l._print_MatMul(-sqrt(2)*A) == r'- \sqrt{2} A'
    assert l._print_MatMul(2*sqrt(2)*x*A) == r'2 \sqrt{2} x A'
    assert l._print_MatMul(-2*A*(A + 2*B)) in [r'- 2 A \left(A + 2 B\right)',
        r'- 2 A \left(2 B + A\right)']


def test_latex_MatrixSlice():
    from sympy.matrices.expressions import MatrixSymbol
    assert latex(MatrixSymbol('X', 10, 10)[:5, 1:9:2]) == \
            r'X\left[:5, 1:9:2\right]'
    assert latex(MatrixSymbol('X', 10, 10)[5, :5:2]) == \
            r'X\left[5, :5:2\right]'


def test_latex_RandomDomain():
    from sympy.stats import Normal, Die, Exponential, pspace, where
    X = Normal('x1', 0, 1)
    assert latex(where(X > 0)) == r"Domain: 0 < x_{1} \wedge x_{1} < \infty"

    D = Die('d1', 6)
    assert latex(where(D > 4)) == r"Domain: d_{1} = 5 \vee d_{1} = 6"

    A = Exponential('a', 1)
    B = Exponential('b', 1)
    assert latex(
        pspace(Tuple(A, B)).domain) == \
        r"Domain: 0 \leq a \wedge 0 \leq b \wedge a < \infty \wedge b < \infty"


def test_PrettyPoly():
    from sympy.polys.domains import QQ
    F = QQ.frac_field(x, y)
    R = QQ[x, y]

    assert latex(F.convert(x/(x + y))) == latex(x/(x + y))
    assert latex(R.convert(x + y)) == latex(x + y)


def test_integral_transforms():
    x = Symbol("x")
    k = Symbol("k")
    f = Function("f")
    a = Symbol("a")
    b = Symbol("b")

    assert latex(MellinTransform(f(x), x, k)) == r"\mathcal{M}_{x}\left[f{\left(x \right)}\right]\left(k\right)"
    assert latex(InverseMellinTransform(f(k), k, x, a, b)) == r"\mathcal{M}^{-1}_{k}\left[f{\left(k \right)}\right]\left(x\right)"

    assert latex(LaplaceTransform(f(x), x, k)) == r"\mathcal{L}_{x}\left[f{\left(x \right)}\right]\left(k\right)"
    assert latex(InverseLaplaceTransform(f(k), k, x, (a, b))) == r"\mathcal{L}^{-1}_{k}\left[f{\left(k \right)}\right]\left(x\right)"

    assert latex(FourierTransform(f(x), x, k)) == r"\mathcal{F}_{x}\left[f{\left(x \right)}\right]\left(k\right)"
    assert latex(InverseFourierTransform(f(k), k, x)) == r"\mathcal{F}^{-1}_{k}\left[f{\left(k \right)}\right]\left(x\right)"

    assert latex(CosineTransform(f(x), x, k)) == r"\mathcal{COS}_{x}\left[f{\left(x \right)}\right]\left(k\right)"
    assert latex(InverseCosineTransform(f(k), k, x)) == r"\mathcal{COS}^{-1}_{k}\left[f{\left(k \right)}\right]\left(x\right)"

    assert latex(SineTransform(f(x), x, k)) == r"\mathcal{SIN}_{x}\left[f{\left(x \right)}\right]\left(k\right)"
    assert latex(InverseSineTransform(f(k), k, x)) == r"\mathcal{SIN}^{-1}_{k}\left[f{\left(k \right)}\right]\left(x\right)"


def test_PolynomialRingBase():
    from sympy.polys.domains import QQ
    assert latex(QQ.old_poly_ring(x, y)) == r"\mathbb{Q}\left[x, y\right]"
    assert latex(QQ.old_poly_ring(x, y, order="ilex")) == \
        r"S_<^{-1}\mathbb{Q}\left[x, y\right]"


def test_categories():
    from sympy.categories import (Object, IdentityMorphism,
        NamedMorphism, Category, Diagram, DiagramGrid)

    A1 = Object("A1")
    A2 = Object("A2")
    A3 = Object("A3")

    f1 = NamedMorphism(A1, A2, "f1")
    f2 = NamedMorphism(A2, A3, "f2")
    id_A1 = IdentityMorphism(A1)

    K1 = Category("K1")

    assert latex(A1) == "A_{1}"
    assert latex(f1) == "f_{1}:A_{1}\\rightarrow A_{2}"
    assert latex(id_A1) == "id:A_{1}\\rightarrow A_{1}"
    assert latex(f2*f1) == "f_{2}\\circ f_{1}:A_{1}\\rightarrow A_{3}"

    assert latex(K1) == r"\mathbf{K_{1}}"

    d = Diagram()
    assert latex(d) == r"\emptyset"

    d = Diagram({f1: "unique", f2: S.EmptySet})
<<<<<<< HEAD
    assert latex(d) == r"\left\{ f_{2}\circ f_{1}:A_{1}" \
        r"\rightarrow A_{3} : \emptyset, \quad id:A_{1}\rightarrow " \
        r"A_{1} : \emptyset, \quad id:A_{2}\rightarrow A_{2} : " \
        r"\emptyset, \quad id:A_{3}\rightarrow A_{3} : \emptyset, " \
        r"\quad f_{1}:A_{1}\rightarrow A_{2} : \left\{unique\right\}, " \
        r"\quad f_{2}:A_{2}\rightarrow A_{3} : \emptyset\right\}"

    d = Diagram({f1: "unique", f2: S.EmptySet}, {f2 * f1: "unique"})
    assert latex(d) == r"\left\{ f_{2}\circ f_{1}:A_{1}" \
        r"\rightarrow A_{3} : \emptyset, \quad id:A_{1}\rightarrow " \
        r"A_{1} : \emptyset, \quad id:A_{2}\rightarrow A_{2} : " \
        r"\emptyset, \quad id:A_{3}\rightarrow A_{3} : \emptyset, " \
        r"\quad f_{1}:A_{1}\rightarrow A_{2} : \left\{unique\right\}," \
        r" \quad f_{2}:A_{2}\rightarrow A_{3} : \emptyset\right\}" \
        r"\Longrightarrow \left\{ f_{2}\circ f_{1}:A_{1}" \
        r"\rightarrow A_{3} : \left\{unique\right\}\right\}"
=======
    assert latex(d) == r"\left \{ f_{2}\circ f_{1}:A_{1}" \
        r"\rightarrow A_{3} : \emptyset, \  id:A_{1}\rightarrow " \
        r"A_{1} : \emptyset, \  id:A_{2}\rightarrow A_{2} : " \
        r"\emptyset, \  id:A_{3}\rightarrow A_{3} : \emptyset, " \
        r"\  f_{1}:A_{1}\rightarrow A_{2} : \left\{unique\right\}, " \
        r"\  f_{2}:A_{2}\rightarrow A_{3} : \emptyset\right \}"

    d = Diagram({f1: "unique", f2: S.EmptySet}, {f2 * f1: "unique"})
    assert latex(d) == r"\left \{ f_{2}\circ f_{1}:A_{1}" \
        r"\rightarrow A_{3} : \emptyset, \  id:A_{1}\rightarrow " \
        r"A_{1} : \emptyset, \  id:A_{2}\rightarrow A_{2} : " \
        r"\emptyset, \  id:A_{3}\rightarrow A_{3} : \emptyset, " \
        r"\  f_{1}:A_{1}\rightarrow A_{2} : \left\{unique\right\}," \
        r" \  f_{2}:A_{2}\rightarrow A_{3} : \emptyset\right \}" \
        r"\Longrightarrow \left \{ f_{2}\circ f_{1}:A_{1}" \
        r"\rightarrow A_{3} : \left\{unique\right\}\right \}"
>>>>>>> 2f7d7982

    # A linear diagram.
    A = Object("A")
    B = Object("B")
    C = Object("C")
    f = NamedMorphism(A, B, "f")
    g = NamedMorphism(B, C, "g")
    d = Diagram([f, g])
    grid = DiagramGrid(d)

    assert latex(grid) == "\\begin{array}{cc}\n" \
        "A & B \\\\\n" \
        " & C \n" \
        "\\end{array}\n"


def test_Modules():
    from sympy.polys.domains import QQ
    from sympy.polys.agca import homomorphism

    R = QQ.old_poly_ring(x, y)
    F = R.free_module(2)
    M = F.submodule([x, y], [1, x**2])

    assert latex(F) == r"{\mathbb{Q}\left[x, y\right]}^{2}"
    assert latex(M) == \
        r"\left\langle {\left[ {x},{y} \right]},{\left[ {1},{x^{2}} \right]} \right\rangle"

    I = R.ideal(x**2, y)
    assert latex(I) == r"\left\langle {x^{2}},{y} \right\rangle"

    Q = F / M
    assert latex(Q) == r"\frac{{\mathbb{Q}\left[x, y\right]}^{2}}{\left\langle {\left[ {x},{y} \right]},{\left[ {1},{x^{2}} \right]} \right\rangle}"
    assert latex(Q.submodule([1, x**3/2], [2, y])) == \
        r"\left\langle {{\left[ {1},{\frac{x^{3}}{2}} \right]} + {\left\langle {\left[ {x},{y} \right]},{\left[ {1},{x^{2}} \right]} \right\rangle}},{{\left[ {2},{y} \right]} + {\left\langle {\left[ {x},{y} \right]},{\left[ {1},{x^{2}} \right]} \right\rangle}} \right\rangle"

    h = homomorphism(QQ.old_poly_ring(x).free_module(2), QQ.old_poly_ring(x).free_module(2), [0, 0])

    assert latex(h) == r"{\left[\begin{matrix}0 & 0\\0 & 0\end{matrix}\right]} : {{\mathbb{Q}\left[x\right]}^{2}} \to {{\mathbb{Q}\left[x\right]}^{2}}"


def test_QuotientRing():
    from sympy.polys.domains import QQ
    R = QQ.old_poly_ring(x)/[x**2 + 1]

    assert latex(
        R) == r"\frac{\mathbb{Q}\left[x\right]}{\left\langle {x^{2} + 1} \right\rangle}"
    assert latex(R.one) == r"{1} + {\left\langle {x^{2} + 1} \right\rangle}"


def test_Tr():
    #TODO: Handle indices
    A, B = symbols('A B', commutative=False)
    t = Tr(A*B)
    assert latex(t) == r'\mbox{Tr}\left(A B\right)'


def test_Adjoint():
    from sympy.matrices import MatrixSymbol, Adjoint, Inverse, Transpose
    X = MatrixSymbol('X', 2, 2)
    Y = MatrixSymbol('Y', 2, 2)
    assert latex(Adjoint(X)) == r'X^\dagger'
    assert latex(Adjoint(X + Y)) == r'\left(X + Y\right)^\dagger'
    assert latex(Adjoint(X) + Adjoint(Y)) == r'X^\dagger + Y^\dagger'
    assert latex(Adjoint(X*Y)) == r'\left(X Y\right)^\dagger'
    assert latex(Adjoint(Y)*Adjoint(X)) == r'Y^\dagger X^\dagger'
    assert latex(Adjoint(X**2)) == r'\left(X^{2}\right)^\dagger'
    assert latex(Adjoint(X)**2) == r'\left(X^\dagger\right)^{2}'
    assert latex(Adjoint(Inverse(X))) == r'\left(X^{-1}\right)^\dagger'
    assert latex(Inverse(Adjoint(X))) == r'\left(X^\dagger\right)^{-1}'
    assert latex(Adjoint(Transpose(X))) == r'\left(X^T\right)^\dagger'
    assert latex(Transpose(Adjoint(X))) == r'\left(X^\dagger\right)^T'


def test_Hadamard():
    from sympy.matrices import MatrixSymbol, HadamardProduct
    X = MatrixSymbol('X', 2, 2)
    Y = MatrixSymbol('Y', 2, 2)
    assert latex(HadamardProduct(X, Y*Y)) == r'X \circ Y^{2}'
    assert latex(HadamardProduct(X, Y)*Y) == r'\left(X \circ Y\right) Y'


def test_ZeroMatrix():
    from sympy import ZeroMatrix
    assert latex(ZeroMatrix(1, 1)) == r"\mathbb{0}"


def test_boolean_args_order():
    syms = symbols('a:f')

    expr = And(*syms)
    assert latex(expr) == 'a \\wedge b \\wedge c \\wedge d \\wedge e \\wedge f'

    expr = Or(*syms)
    assert latex(expr) == 'a \\vee b \\vee c \\vee d \\vee e \\vee f'

    expr = Equivalent(*syms)
    assert latex(expr) == 'a \\Leftrightarrow b \\Leftrightarrow c \\Leftrightarrow d \\Leftrightarrow e \\Leftrightarrow f'

    expr = Xor(*syms)
    assert latex(expr) == 'a \\veebar b \\veebar c \\veebar d \\veebar e \\veebar f'


def test_imaginary():
    i = sqrt(-1)
    assert latex(i) == r'i'


def test_builtins_without_args():
    assert latex(sin) == r'\sin'
    assert latex(cos) == r'\cos'
    assert latex(tan) == r'\tan'
    assert latex(log) == r'\log'
    assert latex(Ei) == r'\operatorname{Ei}'
    assert latex(zeta) == r'\zeta'


def test_latex_greek_functions():
    # bug because capital greeks that have roman equivalents should not use
    # \Alpha, \Beta, \Eta, etc.
    s = Function('Alpha')
    assert latex(s) == r'A'
    assert latex(s(x)) == r'A{\left(x \right)}'
    s = Function('Beta')
    assert latex(s) == r'B'
    s = Function('Eta')
    assert latex(s) == r'H'
    assert latex(s(x)) == r'H{\left(x \right)}'

    # bug because sympy.core.numbers.Pi is special
    p = Function('Pi')
    # assert latex(p(x)) == r'\Pi{\left(x \right)}'
    assert latex(p) == r'\Pi'

    # bug because not all greeks are included
    c = Function('chi')
    assert latex(c(x)) == r'\chi{\left(x \right)}'
    assert latex(c) == r'\chi'


def test_translate():
    s = 'Alpha'
    assert translate(s) == 'A'
    s = 'Beta'
    assert translate(s) == 'B'
    s = 'Eta'
    assert translate(s) == 'H'
    s = 'omicron'
    assert translate(s) == 'o'
    s = 'Pi'
    assert translate(s) == r'\Pi'
    s = 'pi'
    assert translate(s) == r'\pi'
    s = 'LamdaHatDOT'
    assert translate(s) == r'\dot{\hat{\Lambda}}'


def test_other_symbols():
    from sympy.printing.latex import other_symbols
    for s in other_symbols:
        assert latex(symbols(s)) == "\\"+s


def test_modifiers():
    # Test each modifier individually in the simplest case (with funny capitalizations)
    assert latex(symbols("xMathring")) == r"\mathring{x}"
    assert latex(symbols("xCheck")) == r"\check{x}"
    assert latex(symbols("xBreve")) == r"\breve{x}"
    assert latex(symbols("xAcute")) == r"\acute{x}"
    assert latex(symbols("xGrave")) == r"\grave{x}"
    assert latex(symbols("xTilde")) == r"\tilde{x}"
    assert latex(symbols("xPrime")) == r"{x}'"
    assert latex(symbols("xddDDot")) == r"\ddddot{x}"
    assert latex(symbols("xDdDot")) == r"\dddot{x}"
    assert latex(symbols("xDDot")) == r"\ddot{x}"
    assert latex(symbols("xBold")) == r"\boldsymbol{x}"
    assert latex(symbols("xnOrM")) == r"\left\|{x}\right\|"
    assert latex(symbols("xAVG")) == r"\left\langle{x}\right\rangle"
    assert latex(symbols("xHat")) == r"\hat{x}"
    assert latex(symbols("xDot")) == r"\dot{x}"
    assert latex(symbols("xBar")) == r"\bar{x}"
    assert latex(symbols("xVec")) == r"\vec{x}"
    assert latex(symbols("xAbs")) == r"\left|{x}\right|"
    assert latex(symbols("xMag")) == r"\left|{x}\right|"
    assert latex(symbols("xPrM")) == r"{x}'"
    assert latex(symbols("xBM")) == r"\boldsymbol{x}"
    # Test strings that are *only* the names of modifiers
    assert latex(symbols("Mathring")) == r"Mathring"
    assert latex(symbols("Check")) == r"Check"
    assert latex(symbols("Breve")) == r"Breve"
    assert latex(symbols("Acute")) == r"Acute"
    assert latex(symbols("Grave")) == r"Grave"
    assert latex(symbols("Tilde")) == r"Tilde"
    assert latex(symbols("Prime")) == r"Prime"
    assert latex(symbols("DDot")) == r"\dot{D}"
    assert latex(symbols("Bold")) == r"Bold"
    assert latex(symbols("NORm")) == r"NORm"
    assert latex(symbols("AVG")) == r"AVG"
    assert latex(symbols("Hat")) == r"Hat"
    assert latex(symbols("Dot")) == r"Dot"
    assert latex(symbols("Bar")) == r"Bar"
    assert latex(symbols("Vec")) == r"Vec"
    assert latex(symbols("Abs")) == r"Abs"
    assert latex(symbols("Mag")) == r"Mag"
    assert latex(symbols("PrM")) == r"PrM"
    assert latex(symbols("BM")) == r"BM"
    assert latex(symbols("hbar")) == r"\hbar"
    # Check a few combinations
    assert latex(symbols("xvecdot")) == r"\dot{\vec{x}}"
    assert latex(symbols("xDotVec")) == r"\vec{\dot{x}}"
    assert latex(symbols("xHATNorm")) == r"\left\|{\hat{x}}\right\|"
    # Check a couple big, ugly combinations
    assert latex(symbols('xMathringBm_yCheckPRM__zbreveAbs')) == r"\boldsymbol{\mathring{x}}^{\left|{\breve{z}}\right|}_{{\check{y}}'}"
    assert latex(symbols('alphadothat_nVECDOT__tTildePrime')) == r"\hat{\dot{\alpha}}^{{\tilde{t}}'}_{\dot{\vec{n}}}"


def test_greek_symbols():
    assert latex(Symbol('alpha'))   == r'\alpha'
    assert latex(Symbol('beta'))    == r'\beta'
    assert latex(Symbol('gamma'))   == r'\gamma'
    assert latex(Symbol('delta'))   == r'\delta'
    assert latex(Symbol('epsilon')) == r'\epsilon'
    assert latex(Symbol('zeta'))    == r'\zeta'
    assert latex(Symbol('eta'))     == r'\eta'
    assert latex(Symbol('theta'))   == r'\theta'
    assert latex(Symbol('iota'))    == r'\iota'
    assert latex(Symbol('kappa'))   == r'\kappa'
    assert latex(Symbol('lambda'))  == r'\lambda'
    assert latex(Symbol('mu'))      == r'\mu'
    assert latex(Symbol('nu'))      == r'\nu'
    assert latex(Symbol('xi'))      == r'\xi'
    assert latex(Symbol('omicron')) == r'o'
    assert latex(Symbol('pi'))      == r'\pi'
    assert latex(Symbol('rho'))     == r'\rho'
    assert latex(Symbol('sigma'))   == r'\sigma'
    assert latex(Symbol('tau'))     == r'\tau'
    assert latex(Symbol('upsilon')) == r'\upsilon'
    assert latex(Symbol('phi'))     == r'\phi'
    assert latex(Symbol('chi'))     == r'\chi'
    assert latex(Symbol('psi'))     == r'\psi'
    assert latex(Symbol('omega'))   == r'\omega'

    assert latex(Symbol('Alpha'))   == r'A'
    assert latex(Symbol('Beta'))    == r'B'
    assert latex(Symbol('Gamma'))   == r'\Gamma'
    assert latex(Symbol('Delta'))   == r'\Delta'
    assert latex(Symbol('Epsilon')) == r'E'
    assert latex(Symbol('Zeta'))    == r'Z'
    assert latex(Symbol('Eta'))     == r'H'
    assert latex(Symbol('Theta'))   == r'\Theta'
    assert latex(Symbol('Iota'))    == r'I'
    assert latex(Symbol('Kappa'))   == r'K'
    assert latex(Symbol('Lambda'))  == r'\Lambda'
    assert latex(Symbol('Mu'))      == r'M'
    assert latex(Symbol('Nu'))      == r'N'
    assert latex(Symbol('Xi'))      == r'\Xi'
    assert latex(Symbol('Omicron')) == r'O'
    assert latex(Symbol('Pi'))      == r'\Pi'
    assert latex(Symbol('Rho'))     == r'P'
    assert latex(Symbol('Sigma'))   == r'\Sigma'
    assert latex(Symbol('Tau'))     == r'T'
    assert latex(Symbol('Upsilon')) == r'\Upsilon'
    assert latex(Symbol('Phi'))     == r'\Phi'
    assert latex(Symbol('Chi'))     == r'X'
    assert latex(Symbol('Psi'))     == r'\Psi'
    assert latex(Symbol('Omega'))   == r'\Omega'

    assert latex(Symbol('varepsilon')) == r'\varepsilon'
    assert latex(Symbol('varkappa')) == r'\varkappa'
    assert latex(Symbol('varphi')) == r'\varphi'
    assert latex(Symbol('varpi')) == r'\varpi'
    assert latex(Symbol('varrho')) == r'\varrho'
    assert latex(Symbol('varsigma')) == r'\varsigma'
    assert latex(Symbol('vartheta')) == r'\vartheta'


@XFAIL
def test_builtin_without_args_mismatched_names():
    assert latex(CosineTransform) == r'\mathcal{COS}'


def test_builtin_no_args():
    assert latex(Chi) == r'\operatorname{Chi}'
    assert latex(beta) == r'\operatorname{B}'
    assert latex(gamma) == r'\Gamma'
    assert latex(KroneckerDelta) == r'\delta'
    assert latex(DiracDelta) == r'\delta'
    assert latex(lowergamma) == r'\gamma'


def test_issue_6853():
    p = Function('Pi')
    assert latex(p(x)) == r"\Pi{\left(x \right)}"


def test_Mul():
    e = Mul(-2, x + 1, evaluate=False)
    assert latex(e)  == r'- 2 \left(x + 1\right)'
    e = Mul(2, x + 1, evaluate=False)
    assert latex(e)  == r'2 \left(x + 1\right)'
    e = Mul(S.One/2, x + 1, evaluate=False)
    assert latex(e)  == r'\frac{x + 1}{2}'
    e = Mul(y, x + 1, evaluate=False)
    assert latex(e)  == r'y \left(x + 1\right)'
    e = Mul(-y, x + 1, evaluate=False)
    assert latex(e)  == r'- y \left(x + 1\right)'
    e = Mul(-2, x + 1)
    assert latex(e)  == r'- 2 x - 2'
    e = Mul(2, x + 1)
    assert latex(e)  == r'2 x + 2'


def test_Pow():
    e = Pow(2, 2, evaluate=False)
    assert latex(e)  == r'2^{2}'


def test_issue_7180():
    assert latex(Equivalent(x, y)) == r"x \Leftrightarrow y"
    assert latex(Not(Equivalent(x, y))) == r"x \not\Leftrightarrow y"


def test_issue_8409():
    assert latex(S.Half**n) == r"\left(\frac{1}{2}\right)^{n}"


def test_issue_8470():
    from sympy.parsing.sympy_parser import parse_expr
    e = parse_expr("-B*A", evaluate=False)
    assert latex(e) == r"A \left(- B\right)"


def test_issue_7117():
    # See also issue #5031 (hence the evaluate=False in these).
    e = Eq(x + 1, 2*x)
    q = Mul(2, e, evaluate=False)
    assert latex(q) == r"2 \left(x + 1 = 2 x\right)"
    q = Add(6, e, evaluate=False)
    assert latex(q) == r"6 + \left(x + 1 = 2 x\right)"
    q = Pow(e, 2, evaluate=False)
    assert latex(q) == r"\left(x + 1 = 2 x\right)^{2}"


def test_issue_15439():
    x = MatrixSymbol('x', 2, 2)
    y = MatrixSymbol('y', 2, 2)
    assert latex((x * y).subs(y, -y)) == r"x \left(- y\right)"
    assert latex((x * y).subs(y, -2*y)) == r"x \left(- 2 y\right)"
    assert latex((x * y).subs(x, -x)) == r"- x y"


def test_issue_2934():
    assert latex(Symbol(r'\frac{a_1}{b_1}')) == '\\frac{a_1}{b_1}'


def test_issue_10489():
    latexSymbolWithBrace = 'C_{x_{0}}'
    s = Symbol(latexSymbolWithBrace)
    assert latex(s) == latexSymbolWithBrace
    assert latex(cos(s)) == r'\cos{\left(C_{x_{0}} \right)}'


def test_issue_12886():
    m__1, l__1 = symbols('m__1, l__1')
    assert latex(m__1**2 + l__1**2) == r'\left(l^{1}\right)^{2} + \left(m^{1}\right)^{2}'


def test_issue_13559():
    from sympy.parsing.sympy_parser import parse_expr
    expr = parse_expr('5/1', evaluate=False)
    assert latex(expr) == r"\frac{5}{1}"


def test_issue_13651():
    expr = c + Mul(-1, a + b, evaluate=False)
    assert latex(expr) == r"c - \left(a + b\right)"


def test_latex_UnevaluatedExpr():
    x = symbols("x")
    he = UnevaluatedExpr(1/x)
    assert latex(he) == latex(1/x) == r"\frac{1}{x}"
    assert latex(he**2) == r"\left(\frac{1}{x}\right)^{2}"
    assert latex(he + 1) == r"1 + \frac{1}{x}"
    assert latex(x*he) == r"x \frac{1}{x}"


def test_MatrixElement_printing():
    # test cases for issue #11821
    A = MatrixSymbol("A", 1, 3)
    B = MatrixSymbol("B", 1, 3)
    C = MatrixSymbol("C", 1, 3)

    assert latex(A[0, 0]) == r"A_{0, 0}"
    assert latex(3 * A[0, 0]) == r"3 A_{0, 0}"

    F = C[0, 0].subs(C, A - B)
    assert latex(F) == r"\left(A - B\right)_{0, 0}"

    i, j, k = symbols("i j k")
    M = MatrixSymbol("M", k, k)
    N = MatrixSymbol("N", k, k)
    assert latex((M*N)[i, j]) == r'\sum_{i_{1}=0}^{k - 1} M_{i, i_{1}} N_{i_{1}, j}'


def test_MatrixSymbol_printing():
    # test cases for issue #14237
    A = MatrixSymbol("A", 3, 3)
    B = MatrixSymbol("B", 3, 3)
    C = MatrixSymbol("C", 3, 3)

    assert latex(-A) == r"- A"
    assert latex(A - A*B - B) == r"A - A B - B"
    assert latex(-A*B - A*B*C - B) == r"- A B - A B C - B"


def test_Quaternion_latex_printing():
    q = Quaternion(x, y, z, t)
    assert latex(q) == "x + y i + z j + t k"
    q = Quaternion(x,y,z,x*t)
    assert latex(q) == "x + y i + z j + t x k"
    q = Quaternion(x,y,z,x+t)
    assert latex(q) == r"x + y i + z j + \left(t + x\right) k"


def test_TensorProduct_printing():
    from sympy.tensor.functions import TensorProduct
    A = MatrixSymbol("A", 3, 3)
    B = MatrixSymbol("B", 3, 3)
    assert latex(TensorProduct(A, B)) == r"A \otimes B"


def test_WedgeProduct_printing():
    from sympy.diffgeom.rn import R2
    from sympy.diffgeom import WedgeProduct
    wp = WedgeProduct(R2.dx, R2.dy)
    assert latex(wp) == r"\mathrm{d}x \wedge \mathrm{d}y"


def test_issue_14041():
    import sympy.physics.mechanics as me

    A_frame = me.ReferenceFrame('A')
    thetad, phid  = me.dynamicsymbols('theta, phi', 1)
    L = Symbol('L')

    assert latex(L*(phid + thetad)**2*A_frame.x) == \
        r"L \left(\dot{\phi} + \dot{\theta}\right)^{2}\mathbf{\hat{a}_x}"
    assert latex((phid + thetad)**2*A_frame.x) == \
        r"\left(\dot{\phi} + \dot{\theta}\right)^{2}\mathbf{\hat{a}_x}"
    assert latex((phid*thetad)**a*A_frame.x) == \
        r"\left(\dot{\phi} \dot{\theta}\right)^{a}\mathbf{\hat{a}_x}"


def test_issue_9216():
    expr_1 = Pow(1, -1, evaluate=False)
    assert latex(expr_1) == r"1^{-1}"

    expr_2 = Pow(1, Pow(1, -1, evaluate=False), evaluate=False)
    assert latex(expr_2) == r"1^{1^{-1}}"

    expr_3 = Pow(3, -2, evaluate=False)
    assert latex(expr_3) == r"\frac{1}{9}"

    expr_4 = Pow(1, -2, evaluate=False)
    assert latex(expr_4) == r"1^{-2}"

def test_latex_printer_tensor():
    from sympy.tensor.tensor import TensorIndexType, tensor_indices, tensorhead
    L = TensorIndexType("L")
    i, j, k, l = tensor_indices("i j k l", L)
    i0 = tensor_indices("i_0", L)
    A, B, C, D = tensorhead("A B C D", [L], [[1]])
    H = tensorhead("H", [L, L], [[1], [1]])
    K = tensorhead("K", [L, L, L, L], [[1], [1], [1], [1]])

    assert latex(i) == "{}^{i}"
    assert latex(-i) == "{}_{i}"

    expr = A(i)
    assert latex(expr) == "A{}^{i}"

    expr = A(i0)
    assert latex(expr) == "A{}^{i_{0}}"

    expr = A(-i)
    assert latex(expr) == "A{}_{i}"

    expr = -3*A(i)
    assert latex(expr) == r"-3A{}^{i}"

    expr = K(i, j, -k, -i0)
    assert latex(expr) == "K{}^{ij}{}_{ki_{0}}"

    expr = K(i, -j, -k, i0)
    assert latex(expr) == "K{}^{i}{}_{jk}{}^{i_{0}}"

    expr = K(i, -j, k, -i0)
    assert latex(expr) == "K{}^{i}{}_{j}{}^{k}{}_{i_{0}}"

    expr = H(i, -j)
    assert latex(expr) == "H{}^{i}{}_{j}"

    expr = H(i, j)
    assert latex(expr) == "H{}^{ij}"

    expr = H(-i, -j)
    assert latex(expr) == "H{}_{ij}"

    expr = (1+x)*A(i)
    assert latex(expr) == r"\left(x + 1\right)A{}^{i}"

    expr = H(i, -i)
    assert latex(expr) == "H{}^{L_{0}}{}_{L_{0}}"

    expr = H(i, -j)*A(j)*B(k)
    assert latex(expr) == "H{}^{i}{}_{L_{0}}A{}^{L_{0}}B{}^{k}"

    expr = A(i) + 3*B(i)
    assert latex(expr) == "3B{}^{i} + A{}^{i}"

    ## Test ``TensorElement``:
    from sympy.tensor.tensor import TensorElement

    expr = TensorElement(K(i,j,k,l), {i:3, k:2})
    assert latex(expr) == 'K{}^{i=3,j,k=2,l}'

    expr = TensorElement(K(i,j,k,l), {i:3})
    assert latex(expr) == 'K{}^{i=3,jkl}'

    expr = TensorElement(K(i,-j,k,l), {i:3, k:2})
    assert latex(expr) == 'K{}^{i=3}{}_{j}{}^{k=2,l}'

    expr = TensorElement(K(i,-j,k,-l), {i:3, k:2})
    assert latex(expr) == 'K{}^{i=3}{}_{j}{}^{k=2}{}_{l}'

    expr = TensorElement(K(i,j,-k,-l), {i:3, -k:2})
    assert latex(expr) == 'K{}^{i=3,j}{}_{k=2,l}'

    expr = TensorElement(K(i,j,-k,-l), {i:3})
    assert latex(expr) == 'K{}^{i=3,j}{}_{kl}'


def test_trace():
    # Issue 15303
    from sympy import trace
    A = MatrixSymbol("A", 2, 2)
    assert latex(trace(A)) == r"\mathrm{tr}\left(A \right)"
    assert latex(trace(A**2)) == r"\mathrm{tr}\left(A^{2} \right)"


def test_print_basic():
    # Issue 15303
    from sympy import Basic, Expr

    # dummy class for testing printing where the function is not implemented in latex.py
    class UnimplementedExpr(Expr):
        def __new__(cls, e):
            return Basic.__new__(cls, e)

    # dummy function for testing
    def unimplemented_expr(expr):
        return UnimplementedExpr(expr).doit()

    # override class name to use superscript / subscript
    def unimplemented_expr_sup_sub(expr):
        result = UnimplementedExpr(expr)
        result.__class__.__name__ = 'UnimplementedExpr_x^1'
        return result

    assert latex(unimplemented_expr(x)) == r'UnimplementedExpr\left(x\right)'
    assert latex(unimplemented_expr(x**2)) == r'UnimplementedExpr\left(x^{2}\right)'
    assert latex(unimplemented_expr_sup_sub(x)) == r'UnimplementedExpr^{1}_{x}\left(x\right)'

def test_imaginary_unit():
    assert latex(1 + I) == '1 + i'
    assert latex(1 + I, imaginary_unit='j') == '1 + j'
    assert latex(1 + I, imaginary_unit='foo') == '1 + foo'
    assert latex(I, imaginary_unit=r"ti") == '\\text{i}'<|MERGE_RESOLUTION|>--- conflicted
+++ resolved
@@ -336,26 +336,15 @@
     assert latex(conjugate(x)) == r"\overline{x}"
     assert latex(gamma(x)) == r"\Gamma\left(x\right)"
     w = Wild('w')
-<<<<<<< HEAD
     assert latex(gamma(w)) == r"\Gamma\left(w\right)"
     assert latex(Order(x)) == r"O\left(x\right)"
     assert latex(Order(x, x)) == r"O\left(x\right)"
     assert latex(Order(x, (x, 0))) == r"O\left(x\right)"
     assert latex(Order(x, (x, oo))) == r"O\left(x; x\rightarrow \infty\right)"
     assert latex(Order(x - y, (x, y))) == r"O\left(x - y; x\rightarrow y\right)"
-    assert latex(Order(x, x, y)) == r"O\left(x; \left( x, \quad y\right)\rightarrow \left( 0, \quad 0\right)\right)"
-    assert latex(Order(x, x, y)) == r"O\left(x; \left( x, \quad y\right)\rightarrow \left( 0, \quad 0\right)\right)"
-    assert latex(Order(x, (x, oo), (y, oo))) == r"O\left(x; \left( x, \quad y\right)\rightarrow \left( \infty, \quad \infty\right)\right)"
-=======
-    assert latex(gamma(w)) == r"\Gamma{\left(w \right)}"
-    assert latex(Order(x)) == r"\mathcal{O}\left(x\right)"
-    assert latex(Order(x, x)) == r"\mathcal{O}\left(x\right)"
-    assert latex(Order(x, (x, 0))) == r"\mathcal{O}\left(x\right)"
-    assert latex(Order(x, (x, oo))) == r"\mathcal{O}\left(x; x\rightarrow\infty\right)"
-    assert latex(Order(x, x, y)) == r"\mathcal{O}\left(x; \left ( x, \  y\right )\rightarrow\left ( 0, \  0\right )\right)"
-    assert latex(Order(x, x, y)) == r"\mathcal{O}\left(x; \left ( x, \  y\right )\rightarrow\left ( 0, \  0\right )\right)"
-    assert latex(Order(x, (x, oo), (y, oo))) == r"\mathcal{O}\left(x; \left ( x, \  y\right )\rightarrow\left ( \infty, \  \infty\right )\right)"
->>>>>>> 2f7d7982
+    assert latex(Order(x, x, y)) == r"O\left(x; \left( x, \  y\right)\rightarrow \left( 0, \  0\right)\right)"
+    assert latex(Order(x, x, y)) == r"O\left(x; \left( x, \  y\right)\rightarrow \left( 0, \  0\right)\right)"
+    assert latex(Order(x, (x, oo), (y, oo))) == r"O\left(x; \left( x, \  y\right)\rightarrow \left( \infty, \  \infty\right)\right)"
     assert latex(lowergamma(x, y)) == r'\gamma\left(x, y\right)'
     assert latex(uppergamma(x, y)) == r'\Gamma\left(x, y\right)'
 
@@ -878,33 +867,19 @@
         "\\begin{equation*}8 \\sqrt{2} \\mu^{\\frac{7}{2}}\\end{equation*}"
     assert latex((2*mu)**Rational(7, 2), mode='equation', itex=True) == \
         "$$8 \\sqrt{2} \\mu^{\\frac{7}{2}}$$"
-<<<<<<< HEAD
-    assert latex([2/x, y]) == r"\left[ \frac{2}{x}, \quad y\right]"
-=======
-    assert latex([2/x, y]) == r"\left [ \frac{2}{x}, \  y\right ]"
->>>>>>> 2f7d7982
+    assert latex([2/x, y]) == r"\left[ \frac{2}{x}, \  y\right]"
 
 
 def test_latex_dict():
     d = {Rational(1): 1, x**2: 2, x: 3, x**3: 4}
-<<<<<<< HEAD
-    assert latex(d) == r'\left\{ 1 : 1, \quad x : 3, \quad x^{2} : 2, \quad x^{3} : 4\right\}'
+    assert latex(d) == r'\left\{ 1 : 1, \  x : 3, \  x^{2} : 2, \  x^{3} : 4\right\}'
     D = Dict(d)
-    assert latex(D) == r'\left\{ 1 : 1, \quad x : 3, \quad x^{2} : 2, \quad x^{3} : 4\right\}'
-=======
-    assert latex(d) == r'\left \{ 1 : 1, \  x : 3, \  x^{2} : 2, \  x^{3} : 4\right \}'
-    D = Dict(d)
-    assert latex(D) == r'\left \{ 1 : 1, \  x : 3, \  x^{2} : 2, \  x^{3} : 4\right \}'
->>>>>>> 2f7d7982
+    assert latex(D) == r'\left\{ 1 : 1, \  x : 3, \  x^{2} : 2, \  x^{3} : 4\right\}'
 
 
 def test_latex_list():
     l = [Symbol('omega1'), Symbol('a'), Symbol('alpha')]
-<<<<<<< HEAD
-    assert latex(l) == r'\left[ \omega_{1}, \quad a, \quad \alpha\right]'
-=======
-    assert latex(l) == r'\left [ \omega_{1}, \  a, \  \alpha\right ]'
->>>>>>> 2f7d7982
+    assert latex(l) == r'\left[ \omega_{1}, \  a, \  \alpha\right]'
 
 
 def test_latex_rational():
@@ -1129,11 +1104,7 @@
     assert latex(Lambda(x, x + 1)) == \
         r"\left( x \mapsto x + 1 \right)"
     assert latex(Lambda((x, y), x + 1)) == \
-<<<<<<< HEAD
-        r"\left( \left( x, \quad y\right) \mapsto x + 1 \right)"
-=======
-        r"\left( \left ( x, \  y\right ) \mapsto x + 1 \right)"
->>>>>>> 2f7d7982
+        r"\left( \left( x, \  y\right) \mapsto x + 1 \right)"
 
 
 def test_latex_PolyElement():
@@ -1353,41 +1324,22 @@
     assert latex(d) == r"\emptyset"
 
     d = Diagram({f1: "unique", f2: S.EmptySet})
-<<<<<<< HEAD
     assert latex(d) == r"\left\{ f_{2}\circ f_{1}:A_{1}" \
-        r"\rightarrow A_{3} : \emptyset, \quad id:A_{1}\rightarrow " \
-        r"A_{1} : \emptyset, \quad id:A_{2}\rightarrow A_{2} : " \
-        r"\emptyset, \quad id:A_{3}\rightarrow A_{3} : \emptyset, " \
-        r"\quad f_{1}:A_{1}\rightarrow A_{2} : \left\{unique\right\}, " \
-        r"\quad f_{2}:A_{2}\rightarrow A_{3} : \emptyset\right\}"
-
-    d = Diagram({f1: "unique", f2: S.EmptySet}, {f2 * f1: "unique"})
-    assert latex(d) == r"\left\{ f_{2}\circ f_{1}:A_{1}" \
-        r"\rightarrow A_{3} : \emptyset, \quad id:A_{1}\rightarrow " \
-        r"A_{1} : \emptyset, \quad id:A_{2}\rightarrow A_{2} : " \
-        r"\emptyset, \quad id:A_{3}\rightarrow A_{3} : \emptyset, " \
-        r"\quad f_{1}:A_{1}\rightarrow A_{2} : \left\{unique\right\}," \
-        r" \quad f_{2}:A_{2}\rightarrow A_{3} : \emptyset\right\}" \
-        r"\Longrightarrow \left\{ f_{2}\circ f_{1}:A_{1}" \
-        r"\rightarrow A_{3} : \left\{unique\right\}\right\}"
-=======
-    assert latex(d) == r"\left \{ f_{2}\circ f_{1}:A_{1}" \
         r"\rightarrow A_{3} : \emptyset, \  id:A_{1}\rightarrow " \
         r"A_{1} : \emptyset, \  id:A_{2}\rightarrow A_{2} : " \
         r"\emptyset, \  id:A_{3}\rightarrow A_{3} : \emptyset, " \
         r"\  f_{1}:A_{1}\rightarrow A_{2} : \left\{unique\right\}, " \
-        r"\  f_{2}:A_{2}\rightarrow A_{3} : \emptyset\right \}"
+        r"\  f_{2}:A_{2}\rightarrow A_{3} : \emptyset\right\}"
 
     d = Diagram({f1: "unique", f2: S.EmptySet}, {f2 * f1: "unique"})
-    assert latex(d) == r"\left \{ f_{2}\circ f_{1}:A_{1}" \
+    assert latex(d) == r"\left\{ f_{2}\circ f_{1}:A_{1}" \
         r"\rightarrow A_{3} : \emptyset, \  id:A_{1}\rightarrow " \
         r"A_{1} : \emptyset, \  id:A_{2}\rightarrow A_{2} : " \
         r"\emptyset, \  id:A_{3}\rightarrow A_{3} : \emptyset, " \
         r"\  f_{1}:A_{1}\rightarrow A_{2} : \left\{unique\right\}," \
-        r" \  f_{2}:A_{2}\rightarrow A_{3} : \emptyset\right \}" \
-        r"\Longrightarrow \left \{ f_{2}\circ f_{1}:A_{1}" \
-        r"\rightarrow A_{3} : \left\{unique\right\}\right \}"
->>>>>>> 2f7d7982
+        r" \  f_{2}:A_{2}\rightarrow A_{3} : \emptyset\right\}" \
+        r"\Longrightarrow \left\{ f_{2}\circ f_{1}:A_{1}" \
+        r"\rightarrow A_{3} : \left\{unique\right\}\right\}"
 
     # A linear diagram.
     A = Object("A")

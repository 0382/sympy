--- conflicted
+++ resolved
@@ -31,10 +31,6 @@
         'not': '!',
     }
 
-<<<<<<< HEAD
-    def _doprint_a_piece(self, expr, assign_to=None):
-                # Here we print an expression that may contain Indexed objects, they
-=======
     _default_settings = {'order': None,
                          'full_prec': 'auto',
                          'error_on_reserved': False,
@@ -106,7 +102,6 @@
 
     def _doprint_loops(self, expr, assign_to=None):
         # Here we print an expression that contains Indexed objects, they
->>>>>>> 35e8c28d
         # correspond to arrays in the generated code.  The low-level implementation
         # involves looping over array elements and possibly storing results in temporary
         # variables or accumulate it in the assign_to object.

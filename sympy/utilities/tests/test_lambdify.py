from sympy.utilities.pytest import XFAIL, raises
from sympy import (symbols, lambdify, sqrt, sin, cos, pi, atan, Rational, Float,
        Matrix, Lambda, exp, Integral, oo, I, Abs)
from sympy.printing.lambdarepr import LambdaPrinter
from sympy import mpmath
from sympy.utilities.lambdify import implemented_function
from sympy.utilities.pytest import skip
from sympy.utilities.decorator import conserve_mpmath_dps
from sympy.external import import_module
import math, sympy

numpy = import_module('numpy', min_python_version=(2, 6))

x,y,z = symbols('x,y,z')

#================== Test different arguments ==============
def test_no_args():
    f = lambdify([], 1)
    raises(TypeError, lambda: f(-1))
    assert f() == 1

def test_single_arg():
    f = lambdify(x, 2*x)
    assert f(1) == 2

def test_list_args():
    f = lambdify([x,y], x+y)
    assert f(1,2) == 3

def test_str_args():
    f = lambdify('x,y,z', 'z,y,x')
    assert f(3,2,1) == (1,2,3)
    assert f(1.0,2.0,3.0) == (3.0,2.0,1.0)
    # make sure correct number of args required
    raises(TypeError, lambda: f(0))

def test_own_namespace():
    myfunc = lambda x:1
    f = lambdify(x, sin(x), {"sin":myfunc})
    assert f(0.1) == 1
    assert f(100) == 1

def test_own_module():
    f = lambdify(x, sin(x), math)
    assert f(0)==0.0
    f = lambdify(x, sympy.ceiling(x), math)
    raises(NameError, lambda: f(4.5))

def test_bad_args():
    # no vargs given
    raises(TypeError, lambda: lambdify(1))
    # same with vector exprs
    raises(TypeError, lambda: lambdify([1,2]))

def test_atoms():
    # Non-Symbol atoms should not be pulled out from the expression namespace
    f = lambdify(x, pi + x, {"pi": 3.14})
    assert f(0) == 3.14
    f = lambdify(x, I + x, {"I": 1j})
    assert f(1) == 1 + 1j

#================== Test different modules ================

# high precision output of sin(0.2*pi) is used to detect if precision is lost unwanted
@conserve_mpmath_dps
def test_sympy_lambda():
    mpmath.mp.dps = 50
    sin02 = mpmath.mpf("0.19866933079506121545941262711838975037020672954020")
    f = lambdify(x, sin(x), "sympy")
    assert f(x) == sin(x)
    prec = 1e-15
    assert -prec < f(Rational(1,5)).evalf() - Float(str(sin02)) < prec
    # arctan is in numpy module and should not be available
    raises(NameError, lambda: lambdify(x, arctan(x), "sympy"))

@conserve_mpmath_dps
def test_math_lambda():
    mpmath.mp.dps = 50
    sin02 = mpmath.mpf("0.19866933079506121545941262711838975037020672954020")
    f = lambdify(x, sin(x), "math")
    prec = 1e-15
    assert -prec < f(0.2) - sin02 < prec
    raises(ValueError, lambda: f(x)) # if this succeeds, it can't be a python math function

@conserve_mpmath_dps
def test_mpmath_lambda():
    mpmath.mp.dps = 50
    sin02 = mpmath.mpf("0.19866933079506121545941262711838975037020672954020")
    f = lambdify(x, sin(x), "mpmath")
    prec = 1e-49 # mpmath precision is around 50 decimal places
    assert -prec < f(mpmath.mpf("0.2")) - sin02 < prec
    raises(TypeError, lambda: f(x)) # if this succeeds, it can't be a mpmath function

@conserve_mpmath_dps
@XFAIL
def test_number_precision():
    mpmath.mp.dps = 50
    sin02 = mpmath.mpf("0.19866933079506121545941262711838975037020672954020")
    f = lambdify(x, sin02, "mpmath")
    prec = 1e-49 # mpmath precision is around 50 decimal places
    assert -prec < f(0) - sin02 < prec

#================== Test Translations =====================
# We can only check if all translated functions are valid. It has to be checked
# by hand if they are complete.

def test_math_transl():
    from sympy.utilities.lambdify import MATH_TRANSLATIONS
    for sym, mat in MATH_TRANSLATIONS.iteritems():
        assert sym in sympy.__dict__
        assert mat in math.__dict__

def test_mpmath_transl():
    from sympy.utilities.lambdify import MPMATH_TRANSLATIONS
    for sym, mat in MPMATH_TRANSLATIONS.iteritems():
        assert sym in sympy.__dict__ or sym == 'Matrix'
        assert mat in mpmath.__dict__

def test_numpy_transl():
    if not numpy:
        skip("numpy not installed or Python too old.")

    from sympy.utilities.lambdify import NUMPY_TRANSLATIONS
    for sym, nump in NUMPY_TRANSLATIONS.iteritems():
        assert sym in sympy.__dict__
        assert nump in numpy.__dict__

def test_numpy_translation_abs():
    if not numpy:
        skip("numpy not installed or Python too old.")

    f = lambdify(x, Abs(x), "numpy")
    assert f(-1) == 1
    assert f(1) == 1

#================== Test some functions ===================
def test_exponentiation():
    f = lambdify(x, x**2)
    assert f(-1) == 1
    assert f(0) == 0
    assert f(1) == 1
    assert f(-2) == 4
    assert f(2) == 4
    assert f(2.5) == 6.25

def test_sqrt():
    f = lambdify(x, sqrt(x))
    assert f(0) == 0.0
    assert f(1) == 1.0
    assert f(4) == 2.0
    assert abs(f(2) - 1.414) < 0.001
    assert f(6.25) == 2.5

def test_trig():
    f = lambdify([x], [cos(x),sin(x)])
    d = f(pi)
    prec = 1e-11
    assert -prec < d[0]+1 < prec
    assert -prec < d[1] < prec
    d = f(3.14159)
    prec = 1e-5
    assert -prec < d[0]+1 < prec
    assert -prec < d[1] < prec

#================== Test vectors ==========================
def test_vector_simple():
    f = lambdify((x,y,z), (z,y,x))
    assert f(3,2,1) == (1,2,3)
    assert f(1.0,2.0,3.0) == (3.0,2.0,1.0)
    # make sure correct number of args required
    raises(TypeError, lambda: f(0))

def test_vector_discontinuous():
    f = lambdify(x, (-1/x, 1/x))
    raises(ZeroDivisionError, lambda: f(0))
    assert f(1) == (-1.0, 1.0)
    assert f(2) == (-0.5, 0.5)
    assert f(-2) == (0.5, -0.5)

def test_trig_symbolic():
    f = lambdify([x], [cos(x),sin(x)])
    d = f(pi)
    assert abs(d[0]+1) < 0.0001
    assert abs(d[1]-0) < 0.0001

def test_trig_float():
    f = lambdify([x], [cos(x),sin(x)])
    d = f(3.14159)
    assert abs(d[0]+1) < 0.0001
    assert abs(d[1]-0) < 0.0001

def test_docs():
    f = lambdify(x, x**2)
    assert f(2) == 4
    f = lambdify([x,y,z], [z,y,x])
    assert f(1, 2, 3) == [3, 2, 1]
    f = lambdify(x, sqrt(x))
    assert f(4) == 2.0
    f = lambdify((x,y), sin(x*y)**2)
    assert f(0, 5) == 0

def test_math():
    f = lambdify((x, y), sin(x), modules="math")
    assert f(0, 5) == 0

def test_sin():
    f = lambdify(x, sin(x)**2)
    assert isinstance(f(2), float)
    f = lambdify(x, sin(x)**2, modules="math")
    assert isinstance(f(2), float)

def test_matrix():
    A = Matrix([[x, x*y], [sin(z)+4, x**z]])
    sol = Matrix([[1, 2], [sin(3)+4, 1]])
    f = lambdify((x,y,z), A, modules="sympy")
    assert f(1,2,3) == sol
    f = lambdify((x,y,z), (A, [A]), modules="sympy")
    assert f(1,2,3) == (sol,[sol])

def test_integral():
    f = Lambda(x, exp(-x**2))
    l = lambdify(x, Integral(f(x), (x, -oo, oo)), modules="sympy")
    assert l(x) == Integral(exp(-x**2), (x, -oo, oo))

#########Test Symbolic###########
def test_sym_single_arg():
    f = lambdify(x, x * y)
    assert f(z) == z * y

def test_sym_list_args():
    f = lambdify([x,y], x + y + z)
    assert f(1,2) == 3 + z

def test_sym_integral():
    f = Lambda(x, exp(-x**2))
    l = lambdify(x, Integral(f(x), (x, -oo, oo)), modules="sympy")
    assert l(y).doit() == sqrt(pi)

def test_namespace_order():
    # lambdify had a bug, such that module dictionaries or cached module
    # dictionaries would pull earlier namespaces into themselves.
    # Because the module dictionaries form the namespace of the
    # generated lambda, this meant that the behavior of a previously
    # generated lambda function could change as a result of later calls
    # to lambdify.
    n1 = {'f': lambda x:'first f'}
    n2 = {'f': lambda x:'second f',
          'g': lambda x:'function g'}
    f = sympy.Function('f')
    g = sympy.Function('g')
    if1 = lambdify(x, f(x), modules=(n1, "sympy"))
    assert if1(1) == 'first f'
    if2 = lambdify(x, g(x), modules=(n2, "sympy"))
    # previously gave 'second f'
    assert if1(1) == 'first f'

def test_imps():
    # Here we check if the default returned functions are anonymous - in
    # the sense that we can have more than one function with the same name
    f = implemented_function('f', lambda x: 2*x)
    g = implemented_function('f', lambda x: math.sqrt(x))
    l1 = lambdify(x, f(x))
    l2 = lambdify(x, g(x))
    assert str(f(x)) == str(g(x))
    assert l1(3) == 6
    assert l2(3) == math.sqrt(3)
    # check that we can pass in a Function as input
    func = sympy.Function('myfunc')
    assert not hasattr(func, '_imp_')
    my_f = implemented_function(func, lambda x: 2*x)
    assert hasattr(func, '_imp_')
    # Error for functions with same name and different implementation
<<<<<<< HEAD
    f2 = implemented_function("f", lambda x : x+101)
    raises(ValueError, lambda: lambdify(x, f(f2(x))))
=======
    f2 = implemented_function("f", lambda x: x + 101)
    raises(ValueError, 'lambdify(x, f(f2(x)))')
>>>>>>> dafbe16d

def test_lambdify_imps():
    # Test lambdify with implemented functions
    # first test basic (sympy) lambdify
    f = sympy.cos
    assert lambdify(x, f(x))(0) == 1
    assert lambdify(x, 1 + f(x))(0) == 2
    assert lambdify((x, y), y + f(x))(0, 1) == 2
    # make an implemented function and test
    f = implemented_function("f", lambda x: x + 100)
    assert lambdify(x, f(x))(0) == 100
    assert lambdify(x, 1 + f(x))(0) == 101
    assert lambdify((x, y), y + f(x))(0, 1) == 101
    # Can also handle tuples, lists, dicts as expressions
    lam = lambdify(x, (f(x), x))
    assert lam(3) == (103, 3)
    lam = lambdify(x, [f(x), x])
    assert lam(3) == [103, 3]
    lam = lambdify(x, [f(x), (f(x), x)])
    assert lam(3) == [103, (103, 3)]
    lam = lambdify(x, {f(x): x})
    assert lam(3) == {103: 3}
    lam = lambdify(x, {f(x): x})
    assert lam(3) == {103: 3}
    lam = lambdify(x, {x: f(x)})
    assert lam(3) == {3: 103}
    # Check that imp preferred to other namespaces by default
    d = {'f': lambda x: x + 99}
    lam = lambdify(x, f(x), d)
    assert lam(3) == 103
    # Unless flag passed
    lam = lambdify(x, f(x), d, use_imps=False)
    assert lam(3) == 102

#================== Test special printers ==========================
def test_special_printers():
    class IntervalPrinter(LambdaPrinter):
        """Use ``lambda`` printer but print numbers as ``mpi`` intervals. """

        def _print_Integer(self, expr):
            return "mpi('%s')" % super(IntervalPrinter, self)._print_Integer(expr)

        def _print_Rational(self, expr):
            return "mpi('%s')" % super(IntervalPrinter, self)._print_Rational(expr)

    def intervalrepr(expr):
        return IntervalPrinter().doprint(expr)

    expr = sympy.sqrt(sympy.sqrt(2) + sympy.sqrt(3)) + sympy.S(1)/2

    func0 = lambdify((), expr, modules="mpmath", printer=intervalrepr)
    func1 = lambdify((), expr, modules="mpmath", printer=IntervalPrinter)
    func2 = lambdify((), expr, modules="mpmath", printer=IntervalPrinter())

    mpi = type(mpmath.mpi(1, 2))

    assert isinstance(func0(), mpi)
    assert isinstance(func1(), mpi)
    assert isinstance(func2(), mpi)<|MERGE_RESOLUTION|>--- conflicted
+++ resolved
@@ -270,13 +270,8 @@
     my_f = implemented_function(func, lambda x: 2*x)
     assert hasattr(func, '_imp_')
     # Error for functions with same name and different implementation
-<<<<<<< HEAD
-    f2 = implemented_function("f", lambda x : x+101)
+    f2 = implemented_function("f", lambda x: x + 101)
     raises(ValueError, lambda: lambdify(x, f(f2(x))))
-=======
-    f2 = implemented_function("f", lambda x: x + 101)
-    raises(ValueError, 'lambdify(x, f(f2(x)))')
->>>>>>> dafbe16d
 
 def test_lambdify_imps():
     # Test lambdify with implemented functions

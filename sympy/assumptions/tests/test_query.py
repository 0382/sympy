--- conflicted
+++ resolved
@@ -378,33 +378,6 @@
 
 def test_bounded():
     x, y = symbols('x,y')
-<<<<<<< HEAD
-    assert ask(x, Q.bounded) == False
-    assert ask(x, Q.bounded, Assume(x, Q.bounded)) == True
-    assert ask(x, Q.bounded, Assume(y, Q.bounded)) == False
-    assert ask(x, Q.bounded, Assume(x, Q.complex)) == False
-
-    assert ask(x+1, Q.bounded) == False
-    assert ask(x+1, Q.bounded, Assume(x, Q.bounded)) == True
-    assert ask(x+y, Q.bounded) == None
-    assert ask(x+y, Q.bounded, Assume(x, Q.bounded)) == False
-    assert ask(x+1, Q.bounded, Assume(x, Q.bounded) & \
-                Assume(y, Q.bounded)) == True
-
-    assert ask(2*x, Q.bounded) == False
-    assert ask(2*x, Q.bounded, Assume(x, Q.bounded)) == True
-    assert ask(x*y, Q.bounded) == None
-    assert ask(x*y, Q.bounded, Assume(x, Q.bounded)) == False
-    assert ask(x*y, Q.bounded, Assume(x, Q.bounded) & \
-                Assume(y, Q.bounded)) == True
-
-    assert ask(x**2, Q.bounded) == False
-    assert ask(2**x, Q.bounded) == False
-    assert ask(2**x, Q.bounded, Assume(x, Q.bounded)) == True
-    assert ask(x**x, Q.bounded) == False
-    assert ask(Rational(1,2) ** x, Q.bounded) == True
-    assert ask(x ** Rational(1,2), Q.bounded) == False
-=======
     assert ask(Q.bounded(x)) == False
     assert ask(Q.bounded(x), Q.bounded(x)) == True
     assert ask(Q.bounded(x), Q.bounded(y)) == False
@@ -428,7 +401,6 @@
     assert ask(Q.bounded(x**x)) == False
     assert ask(Q.bounded(Rational(1,2) ** x)) == True
     assert ask(Q.bounded(x ** Rational(1,2))) == False
->>>>>>> c9470ac4
 
     # sign function
     assert ask(Q.bounded(sign(x))) == True
@@ -463,15 +435,6 @@
     """By default objects are Q.commutative that is why it returns True
     for both key=True and key=False"""
     x, y = symbols('x,y')
-<<<<<<< HEAD
-    assert ask(x, Q.commutative) == True
-    assert ask(x, Q.commutative, Assume(x, Q.commutative, False)) == False
-    assert ask(x, Q.commutative, Assume(x, Q.complex)) == True
-    assert ask(x, Q.commutative, Assume(x, Q.imaginary)) == True
-    assert ask(x, Q.commutative, Assume(x, Q.real)) == True
-    assert ask(x, Q.commutative, Assume(x, Q.positive)) == True
-    assert ask(x, Q.commutative, Assume(y, Q.commutative, False))  == True
-=======
     assert ask(Q.commutative(x)) == True
     assert ask(Q.commutative(x), ~Q.commutative(x)) == False
     assert ask(Q.commutative(x), Q.complex(x)) == True
@@ -479,7 +442,6 @@
     assert ask(Q.commutative(x), Q.real(x)) == True
     assert ask(Q.commutative(x), Q.positive(x)) == True
     assert ask(Q.commutative(x), ~Q.commutative(y))  == True
->>>>>>> c9470ac4
 
     assert ask(Q.commutative(2*x)) == True
     assert ask(Q.commutative(2*x), ~Q.commutative(x)) == False
@@ -494,18 +456,6 @@
 
 def test_complex():
     x, y = symbols('x,y')
-<<<<<<< HEAD
-    assert ask(x, Q.complex) == None
-    assert ask(x, Q.complex, Assume(x, Q.complex)) == True
-    assert ask(x, Q.complex, Assume(y, Q.complex)) == None
-    assert ask(x, Q.complex, Assume(x, Q.complex, False)) == False
-    assert ask(x, Q.complex, Assume(x, Q.real)) == True
-    assert ask(x, Q.complex, Assume(x, Q.real, False)) == None
-    assert ask(x, Q.complex, Assume(x, Q.rational)) == True
-    assert ask(x, Q.complex, Assume(x, Q.irrational)) == True
-    assert ask(x, Q.complex, Assume(x, Q.positive)) == True
-    assert ask(x, Q.complex, Assume(x, Q.imaginary)) == True
-=======
     assert ask(Q.complex(x)) == None
     assert ask(Q.complex(x), Q.complex(x)) == True
     assert ask(Q.complex(x), Q.complex(y)) == None
@@ -516,7 +466,6 @@
     assert ask(Q.complex(x), Q.irrational(x)) == True
     assert ask(Q.complex(x), Q.positive(x)) == True
     assert ask(Q.complex(x), Q.imaginary(x)) == True
->>>>>>> c9470ac4
 
     # a+b
     assert ask(Q.complex(x+1), Q.complex(x)) == True
@@ -581,49 +530,6 @@
 
 def test_even():
     x, y, z, t = symbols('x,y,z,t')
-<<<<<<< HEAD
-    assert ask(x, Q.even) == None
-    assert ask(x, Q.even, Assume(x, Q.integer)) == None
-    assert ask(x, Q.even, Assume(x, Q.integer, False)) == False
-    assert ask(x, Q.even, Assume(x, Q.rational)) == None
-    assert ask(x, Q.even, Assume(x, Q.positive)) == None
-
-    assert ask(2*x, Q.even) == None
-    assert ask(2*x, Q.even, Assume(x, Q.integer)) == True
-    assert ask(2*x, Q.even, Assume(x, Q.even)) == True
-    assert ask(2*x, Q.even, Assume(x, Q.irrational)) == False
-    assert ask(2*x, Q.even, Assume(x, Q.odd)) == True
-    assert ask(2*x, Q.even, Assume(x, Q.integer, False)) == None
-    assert ask(3*x, Q.even, Assume(x, Q.integer)) == None
-    assert ask(3*x, Q.even, Assume(x, Q.even)) == True
-    assert ask(3*x, Q.even, Assume(x, Q.odd)) == False
-
-    assert ask(x+1, Q.even, Assume(x, Q.odd)) == True
-    assert ask(x+1, Q.even, Assume(x, Q.even)) == False
-    assert ask(x+2, Q.even, Assume(x, Q.odd)) == False
-    assert ask(x+2, Q.even, Assume(x, Q.even)) == True
-    assert ask(7-x, Q.even, Assume(x, Q.odd)) == True
-    assert ask(7+x, Q.even, Assume(x, Q.odd)) == True
-    assert ask(x+y, Q.even, Assume(x, Q.odd) & Assume(y, Q.odd)) == True
-    assert ask(x+y, Q.even, Assume(x, Q.odd) & Assume(y, Q.even)) == False
-    assert ask(x+y, Q.even, Assume(x, Q.even) & Assume(y, Q.even)) == True
-
-    assert ask(2*x + 1, Q.even, Assume(x, Q.integer)) == False
-    assert ask(2*x*y, Q.even, Assume(x, Q.rational) & Assume(x, Q.rational)) == None
-    assert ask(2*x*y, Q.even, Assume(x, Q.irrational) & Assume(x, Q.irrational)) == None
-
-    assert ask(x+y+z, Q.even, Assume(x, Q.odd) & Assume(y, Q.odd) & \
-                     Assume(z, Q.even)) == True
-    assert ask(x+y+z+t, Q.even, Assume(x, Q.odd) & Assume(y, Q.odd) & \
-                     Assume(z, Q.even) & Assume(t, Q.integer)) == None
-
-    assert ask(abs(x), Q.even, Assume(x, Q.even)) == True
-    assert ask(abs(x), Q.even, Assume(x, Q.even, False)) == None
-    assert ask(re(x),  Q.even, Assume(x, Q.even)) == True
-    assert ask(re(x),  Q.even, Assume(x, Q.even, False)) == None
-    assert ask(im(x),  Q.even, Assume(x, Q.even)) == True
-    assert ask(im(x),  Q.even, Assume(x, Q.real)) == True
-=======
     assert ask(Q.even(x)) == None
     assert ask(Q.even(x), Q.integer(x)) == None
     assert ask(Q.even(x), ~Q.integer(x)) == False
@@ -664,7 +570,6 @@
     assert ask(Q.even(re(x)), ~Q.even(x)) == None
     assert ask(Q.even(im(x)), Q.even(x)) == True
     assert ask(Q.even(im(x)), Q.real(x)) == True
->>>>>>> c9470ac4
 
 def test_extended_real():
     x = symbols('x')
@@ -676,38 +581,6 @@
 
 def test_rational():
     x, y = symbols('x,y')
-<<<<<<< HEAD
-    assert ask(x, Q.rational, Assume(x, Q.integer)) == True
-    assert ask(x, Q.rational, Assume(x, Q.irrational)) == False
-    assert ask(x, Q.rational, Assume(x, Q.real)) == None
-    assert ask(x, Q.rational, Assume(x, Q.positive)) == None
-    assert ask(x, Q.rational, Assume(x, Q.negative)) == None
-    assert ask(x, Q.rational, Assume(x, Q.nonzero)) == None
-
-    assert ask(2*x, Q.rational, Assume(x, Q.rational)) == True
-    assert ask(2*x, Q.rational, Assume(x, Q.integer)) == True
-    assert ask(2*x, Q.rational, Assume(x, Q.even)) == True
-    assert ask(2*x, Q.rational, Assume(x, Q.odd)) == True
-    assert ask(2*x, Q.rational, Assume(x, Q.irrational)) == False
-
-    assert ask(x/2, Q.rational, Assume(x, Q.rational)) == True
-    assert ask(x/2, Q.rational, Assume(x, Q.integer)) == True
-    assert ask(x/2, Q.rational, Assume(x, Q.even)) == True
-    assert ask(x/2, Q.rational, Assume(x, Q.odd)) == True
-    assert ask(x/2, Q.rational, Assume(x, Q.irrational)) == False
-
-    assert ask(1/x, Q.rational, Assume(x, Q.rational)) == True
-    assert ask(1/x, Q.rational, Assume(x, Q.integer)) == True
-    assert ask(1/x, Q.rational, Assume(x, Q.even)) == True
-    assert ask(1/x, Q.rational, Assume(x, Q.odd)) == True
-    assert ask(1/x, Q.rational, Assume(x, Q.irrational)) == False
-
-    assert ask(2/x, Q.rational, Assume(x, Q.rational)) == True
-    assert ask(2/x, Q.rational, Assume(x, Q.integer)) == True
-    assert ask(2/x, Q.rational, Assume(x, Q.even)) == True
-    assert ask(2/x, Q.rational, Assume(x, Q.odd)) == True
-    assert ask(2/x, Q.rational, Assume(x, Q.irrational)) == False
-=======
     assert ask(Q.rational(x), Q.integer(x)) == True
     assert ask(Q.rational(x), Q.irrational(x)) == False
     assert ask(Q.rational(x), Q.real(x)) == None
@@ -738,7 +611,6 @@
     assert ask(Q.rational(2/x), Q.even(x)) == True
     assert ask(Q.rational(2/x), Q.odd(x)) == True
     assert ask(Q.rational(2/x), Q.irrational(x)) == False
->>>>>>> c9470ac4
 
     # with multiple symbols
     assert ask(Q.rational(x*y), Q.irrational(x) & Q.irrational(y)) == None
@@ -775,13 +647,8 @@
 
 def test_infinitesimal():
     x, y = symbols('x,y')
-<<<<<<< HEAD
-    assert ask(x, Q.infinitesimal) == None
-    assert ask(x, Q.infinitesimal, Assume(x, Q.infinitesimal)) == True
-=======
     assert ask(Q.infinitesimal(x)) == None
     assert ask(Q.infinitesimal(x), Q.infinitesimal(x)) == True
->>>>>>> c9470ac4
 
     assert ask(Q.infinitesimal(2*x), Q.infinitesimal(x)) == True
     assert ask(Q.infinitesimal(x*y), Q.infinitesimal(x)) == None
@@ -813,141 +680,6 @@
 
 def test_negative():
     x, y = symbols('x,y')
-<<<<<<< HEAD
-    assert ask(x, Q.negative, Assume(x, Q.negative)) == True
-    assert ask(x, Q.negative, Assume(x, Q.positive)) == False
-    assert ask(x, Q.negative, Assume(x, Q.real, False)) == False
-    assert ask(x, Q.negative, Assume(x, Q.prime)) == False
-    assert ask(x, Q.negative, Assume(x, Q.prime, False)) == None
-
-    assert ask(-x, Q.negative, Assume(x, Q.positive)) == True
-    assert ask(-x, Q.negative, Assume(x, Q.positive, False)) == None
-    assert ask(-x, Q.negative, Assume(x, Q.negative)) == False
-    assert ask(-x, Q.negative, Assume(x, Q.positive)) == True
-
-    assert ask(x-1, Q.negative, Assume(x, Q.negative)) == True
-    assert ask(x+y, Q.negative) == None
-    assert ask(x+y, Q.negative, Assume(x, Q.negative)) == None
-    assert ask(x+y, Q.negative, Assume(x, Q.negative) &\
-                     Assume(y, Q.negative)) == True
-
-    assert ask(x**2, Q.negative) == None
-    assert ask(x**2, Q.negative, Assume(x, Q.real)) == False
-    assert ask(x**1.4, Q.negative, Assume(x, Q.real)) == None
-
-    assert ask(x*y, Q.negative) == None
-    assert ask(x*y, Q.negative, Assume(x, Q.positive) & \
-                     Assume(y, Q.positive)) == False
-    assert ask(x*y, Q.negative, Assume(x, Q.positive) & \
-                     Assume(y, Q.negative)) == True
-    assert ask(x*y, Q.negative, Assume(x, Q.complex) & \
-                     Assume(y, Q.complex)) == None
-
-    assert ask(x**y, Q.negative) == None
-    assert ask(x**y, Q.negative, Assume(x, Q.negative) & \
-                     Assume(y, Q.even)) == False
-    assert ask(x**y, Q.negative, Assume(x, Q.negative) & \
-                     Assume(y, Q.odd)) == True
-    assert ask(x**y, Q.negative, Assume(x, Q.positive) & \
-                     Assume(y, Q.integer)) == False
-
-    assert ask(abs(x), Q.negative) == False
-
-def test_nonzero():
-    x, y = symbols('x,y')
-    assert ask(x, Q.nonzero) == None
-    assert ask(x, Q.nonzero, Assume(x, Q.real)) == None
-    assert ask(x, Q.nonzero, Assume(x, Q.positive)) == True
-    assert ask(x, Q.nonzero, Assume(x, Q.negative)) == True
-    assert ask(x, Q.nonzero, Assume(x, Q.negative) | Assume(x, Q.positive)) == True
-
-    assert ask(x+y, Q.nonzero) == None
-    assert ask(x+y, Q.nonzero, Assume(x, Q.positive) & Assume(y, Q.positive)) == True
-    assert ask(x+y, Q.nonzero, Assume(x, Q.positive) & Assume(y, Q.negative)) == None
-    assert ask(x+y, Q.nonzero, Assume(x, Q.negative) & Assume(y, Q.negative)) == True
-
-    assert ask(2*x, Q.nonzero) == None
-    assert ask(2*x, Q.nonzero, Assume(x, Q.positive)) == True
-    assert ask(2*x, Q.nonzero, Assume(x, Q.negative)) == True
-    assert ask(x*y, Q.nonzero, Assume(x, Q.nonzero)) == None
-    assert ask(x*y, Q.nonzero, Assume(x, Q.nonzero) & Assume(y, Q.nonzero)) == True
-
-    assert ask(abs(x), Q.nonzero) == None
-    assert ask(abs(x), Q.nonzero, Assume(x, Q.nonzero)) == True
-
-def test_odd():
-    x, y, z, t = symbols('x,y,z,t')
-    assert ask(x, Q.odd) == None
-    assert ask(x, Q.odd, Assume(x, Q.odd)) == True
-    assert ask(x, Q.odd, Assume(x, Q.integer)) == None
-    assert ask(x, Q.odd, Assume(x, Q.integer, False)) == False
-    assert ask(x, Q.odd, Assume(x, Q.rational)) == None
-    assert ask(x, Q.odd, Assume(x, Q.positive)) == None
-
-    assert ask(-x, Q.odd, Assume(x, Q.odd)) == True
-
-    assert ask(2*x, Q.odd) == None
-    assert ask(2*x, Q.odd, Assume(x, Q.integer)) == False
-    assert ask(2*x, Q.odd, Assume(x, Q.odd)) == False
-    assert ask(2*x, Q.odd, Assume(x, Q.irrational)) == False
-    assert ask(2*x, Q.odd, Assume(x, Q.integer, False)) == None
-    assert ask(3*x, Q.odd, Assume(x, Q.integer)) == None
-
-    assert ask(x/3, Q.odd, Assume(x, Q.odd)) == None
-    assert ask(x/3, Q.odd, Assume(x, Q.even)) == None
-
-    assert ask(x+1, Q.odd, Assume(x, Q.even)) == True
-    assert ask(x+2, Q.odd, Assume(x, Q.even)) == False
-    assert ask(x+2, Q.odd, Assume(x, Q.odd))  == True
-    assert ask(3-x, Q.odd, Assume(x, Q.odd))  == False
-    assert ask(3-x, Q.odd, Assume(x, Q.even))  == True
-    assert ask(3+x, Q.odd, Assume(x, Q.odd))  == False
-    assert ask(3+x, Q.odd, Assume(x, Q.even))  == True
-    assert ask(x+y, Q.odd, Assume(x, Q.odd) & Assume(y, Q.odd)) == False
-    assert ask(x+y, Q.odd, Assume(x, Q.odd) & Assume(y, Q.even)) == True
-    assert ask(x-y, Q.odd, Assume(x, Q.even) & Assume(y, Q.odd)) == True
-    assert ask(x-y, Q.odd, Assume(x, Q.odd) & Assume(y, Q.odd)) == False
-
-    assert ask(x+y+z, Q.odd, Assume(x, Q.odd) & Assume(y, Q.odd) & \
-                     Assume(z, Q.even)) == False
-    assert ask(x+y+z+t, Q.odd, Assume(x, Q.odd) & Assume(y, Q.odd) & \
-                     Assume(z, Q.even) & Assume(t, Q.integer)) == None
-
-    assert ask(2*x + 1, Q.odd, Assume(x, Q.integer)) == True
-    assert ask(2*x + y, Q.odd, Assume(x, Q.integer) & Assume(y, Q.odd)) == True
-    assert ask(2*x + y, Q.odd, Assume(x, Q.integer) & Assume(y, Q.even)) == False
-    assert ask(2*x + y, Q.odd, Assume(x, Q.integer) & Assume(y, Q.integer)) == None
-    assert ask(x*y,   Q.odd, Assume(x, Q.odd) & Assume(y, Q.even)) == False
-    assert ask(x*y,   Q.odd, Assume(x, Q.odd) & Assume(y, Q.odd)) == True
-    assert ask(2*x*y, Q.odd, Assume(x, Q.rational) & Assume(x, Q.rational)) == None
-    assert ask(2*x*y, Q.odd, Assume(x, Q.irrational) & Assume(x, Q.irrational)) == None
-
-    assert ask(abs(x), Q.odd, Assume(x, Q.odd)) == True
-
-def test_prime():
-    x, y = symbols('x,y')
-    assert ask(x, Q.prime, Assume(x, Q.prime)) == True
-    assert ask(x, Q.prime, Assume(x, Q.prime, False)) == False
-    assert ask(x, Q.prime, Assume(x, Q.integer)) == None
-    assert ask(x, Q.prime, Assume(x, Q.integer, False)) == False
-
-    assert ask(2*x, Q.prime, Assume(x, Q.integer)) == False
-    assert ask(x*y, Q.prime) == None
-    assert ask(x*y, Q.prime, Assume(x, Q.prime)) == None
-    assert ask(x*y, Q.prime, Assume(x, Q.integer) & \
-                     Assume(y, Q.integer)) == False
-
-    assert ask(x**2, Q.prime, Assume(x, Q.integer)) == False
-    assert ask(x**2, Q.prime, Assume(x, Q.prime)) == False
-    assert ask(x**y, Q.prime, Assume(x, Q.integer) & \
-                     Assume(y, Q.integer)) == False
-
-def test_positive():
-    x, y, z, w = symbols('x,y,z,w')
-    assert ask(x, Q.positive, Assume(x, Q.positive)) == True
-    assert ask(x, Q.positive, Assume(x, Q.negative)) == False
-    assert ask(x, Q.positive, Assume(x, Q.nonzero)) == None
-=======
     assert ask(Q.negative(x), Q.negative(x)) == True
     assert ask(Q.negative(x), Q.positive(x)) == False
     assert ask(Q.negative(x), ~Q.real(x)) == False
@@ -1071,7 +803,6 @@
     assert ask(Q.positive(x), Q.positive(x)) == True
     assert ask(Q.positive(x), Q.negative(x)) == False
     assert ask(Q.positive(x), Q.nonzero(x)) == None
->>>>>>> c9470ac4
 
     assert ask(Q.positive(-x), Q.positive(x)) == False
     assert ask(Q.positive(-x), Q.negative(x)) == True
@@ -1102,19 +833,6 @@
 
 def test_real():
     x, y = symbols('x,y')
-<<<<<<< HEAD
-    assert ask(x, Q.real) == None
-    assert ask(x, Q.real, Assume(x, Q.real)) == True
-    assert ask(x, Q.real, Assume(x, Q.nonzero)) == True
-    assert ask(x, Q.real, Assume(x, Q.positive)) == True
-    assert ask(x, Q.real, Assume(x, Q.negative)) == True
-    assert ask(x, Q.real, Assume(x, Q.integer)) == True
-    assert ask(x, Q.real, Assume(x, Q.even)) == True
-    assert ask(x, Q.real, Assume(x, Q.prime)) == True
-
-    assert ask(x/sqrt(2), Q.real, Assume(x, Q.real)) == True
-    assert ask(x/sqrt(-2), Q.real, Assume(x, Q.real)) == False
-=======
     assert ask(Q.real(x)) == None
     assert ask(Q.real(x), Q.real(x)) == True
     assert ask(Q.real(x), Q.nonzero(x)) == True
@@ -1126,7 +844,6 @@
 
     assert ask(Q.real(x/sqrt(2)), Q.real(x)) == True
     assert ask(Q.real(x/sqrt(-2)), Q.real(x)) == False
->>>>>>> c9470ac4
 
     I = S.ImaginaryUnit
     assert ask(Q.real(x+1), Q.real(x)) == True
